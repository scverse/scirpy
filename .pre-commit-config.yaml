repos:
<<<<<<< HEAD
  - repo: https://github.com/ambv/black
=======
  - repo: https://github.com/psf/black
>>>>>>> 02955d72
    rev: 23.1.0
    hooks:
      - id: black
        language_version: python3.10
  - repo: https://github.com/PyCQA/isort
    rev: 5.10.1
    hooks:
      - id: isort
  - repo: https://github.com/myint/autoflake
    rev: v1.4
    hooks:
      - id: autoflake
        args:
          - --in-place
          - --remove-all-unused-imports
          - --remove-unused-variable
          - --ignore-init-module-imports
  - repo: https://github.com/pre-commit/pre-commit-hooks
    rev: v4.4.0
    hooks:
      - id: check-merge-conflict<|MERGE_RESOLUTION|>--- conflicted
+++ resolved
@@ -1,9 +1,5 @@
 repos:
-<<<<<<< HEAD
-  - repo: https://github.com/ambv/black
-=======
   - repo: https://github.com/psf/black
->>>>>>> 02955d72
     rev: 23.1.0
     hooks:
       - id: black
