name: conda

on:
  push:
    branches: [master]
  pull_request:
    branches: [master]

jobs:
  tests:
    if: "!contains(github.event.head_commit.message, 'skip ci')"
    runs-on: ${{ matrix.os }}
    strategy:
      fail-fast: false
      matrix:
<<<<<<< HEAD
        python-version: [3.8, 3.9, 3.10]
=======
        python-version: ["3.8", "3.9", "3.10"]
>>>>>>> 02955d72
        os: ["ubuntu-latest", "macos-latest"]

    steps:
      - uses: actions/checkout@v2
        with:
          fetch-depth: 0 # required for setuptools-scm

      - name: Setup Miniconda
        uses: conda-incubator/setup-miniconda@v2
        with:
          miniforge-variant: Mambaforge
          miniforge-version: latest
          channels: conda-forge,bioconda
          channel-priority: strict
          python-version: ${{ matrix.python-version }}

      - name: install conda build
        run: |
          mamba install -y conda-build conda-verify
        shell: bash

      - name: build and test package
        run: |
          cd .conda
          mamba build --no-anaconda-upload .
        shell: bash<|MERGE_RESOLUTION|>--- conflicted
+++ resolved
@@ -13,11 +13,7 @@
     strategy:
       fail-fast: false
       matrix:
-<<<<<<< HEAD
-        python-version: [3.8, 3.9, 3.10]
-=======
         python-version: ["3.8", "3.9", "3.10"]
->>>>>>> 02955d72
         os: ["ubuntu-latest", "macos-latest"]
 
     steps:
