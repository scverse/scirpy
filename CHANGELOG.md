--- conflicted
+++ resolved
@@ -10,13 +10,18 @@
 
 ## [Unreleased]
 
-<<<<<<< HEAD
--   Reimplement `pp.index_chains` using numba and awkward array functions.
-=======
+### Breaking changes
+
+-   Reimplement `pp.index_chains` using numba and awkward array functions, achieving a significant speedup. This function
+    behaves exactly like the previous version _except_ that callback functions passed to the `filter` arguments
+    must now be vectorized over an awkward array, e.g. to check if a `junction_aa` field is present you could
+    previously pass `lambda x: x['junction_aa'] is not None`, now an accepted version would be
+    `lambda x: ~ak.is_none(x["junction_aa"], axis=-1)`. To learn more about native awkward array functions, please
+    refer to the [awkward array documentation](https://awkward-array.org/doc/main/reference/index.html).
+
 ### Fixes
 
 -   Fix that `define_clonotype_clusters` could not retreive `within_group` columns from MuData ([#459](https://github.com/scverse/scirpy/pull/459))
->>>>>>> 496e4fcf
 
 ## v0.13.1
 
