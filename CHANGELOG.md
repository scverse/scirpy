# Changelog

All notable changes to this project will be documented in this file.

The format is based on [Keep a Changelog][],
and this project adheres to [Semantic Versioning][].

[keep a changelog]: https://keepachangelog.com/en/1.0.0/
[semantic versioning]: https://semver.org/spec/v2.0.0.html

## [Unreleased]

### Addition

-   Isotypically included B cells are now labelled as `receptor_subtype="IGH+IGK/L"` instead of `ambiguous` in `tl.chain_qc`. ([#537](https://github.com/scverse/scirpy/pull/537))
-   Added the `normalized_hamming` metric to `pp.ir_dist` that accounts for differences in CDR3 sequence length. Additionally,
    the hamming distance was reimplemented with numba, achieving a significant speedup ([#512](https://github.com/scverse/scirpy/pull/512)).

### Other changes

<<<<<<< HEAD
-   Make `parasail` an optional dependency since it is hard to install it on ARM CPUs. `TCRdist` is now the
    recommended default distance metric which is much faster than parasail-based pairwise sequence alignments while
    providing very similar results ([#547](https://github.com/scverse/scirpy/pull/547)).
=======
-   Drop support for Python 3.9 (in accordance with [SPEC0](https://scientific-python.org/specs/spec-0000/))
>>>>>>> 281d6e41

## v0.17.2

### Fixes

-   Detection of CPU count in `define_clonotype_clusters` was broken ([#527](https://github.com/scverse/scirpy/pull/527))

## v0.17.1

### Fixes

-   Compatibility with numpy 2.0 ([#525](https://github.com/scverse/scirpy/pull/525))

### Chore

-   scverse template update to v0.4 ([#519](https://github.com/scverse/scirpy/pull/519))

## v0.17.0

### Additions

-   Add "TCRdist" as new metric ([#502](https://github.com/scverse/scirpy/pull/502))

### Fixes

-   Fix issue with detecting the number of available CPUs on MacOD ([#518](https://github.com/scverse/scirpy/pull/502))

## v0.16.1

### Fixes

-   Fix default value for `n_jobs` in `ir.tl.ir_query` that could lead to an error ([#498](https://github.com/scverse/scirpy/pull/498)).
-   Update description of D50 diversity metric in documentation ([#499](https://github.com/scverse/scirpy/pull/498)).
-   Fix `clonotype_modularity` not being able to store result in MuData in some cases ([#504](https://github.com/scverse/scirpy/pull/504)).
-   Fix issue with creating sparse matrices from generators with the latest scipy version ([#504](https://github.com/scverse/scirpy/pull/504))

## v0.16.0

### Backwards-incompatible changes

-   Use the `umi_count` field instead of `duplicate_count` to store UMI counts. The field `umi_count` has been added to
    the AIRR Rearrangement standard in [version 1.4](https://docs.airr-community.org/en/latest/news.html#version-1-4-1-august-27-2022) ([#487](https://github.com/scverse/scirpy/pull/487)).
    Use of `duplicate_count` for UMI counts is now discouraged. Scirpy will use `umi_count` in all `scirpy.io` functions.
    It will _not_ change AIRR data that is read through `scirpy.io.read_airr` that still uses the `duplicate_count` column.
    Scirpy remains compatible with datasets that still use `duplicate_count`. You can update your dataset using

    ```python
    adata.obsm["airr"]["umi_count"] = adata.obsm["airr"]["duplicate_count"]
    ```

### Other

-   the `io.to_dandelion` and `io.from_dandelion` interoperability functions now rely on the implementation provided by Dandelion itself ([#483](https://github.com/scverse/scirpy/pull/483)).

## v0.15.0

### Fixes

-   Fix incompatibility with `scipy` 1.12 ([#484](https://github.com/scverse/scirpy/pull/484))
-   Fix incompatibility with `adjustText` 1.0 ([#477](https://github.com/scverse/scirpy/pull/477))
-   Reduce overall importtime by deferring the import of the `airr` package until it is actually used. ([#473](https://github.com/scverse/scirpy/pull/473))

### New features

-   Speed up alignment distances by pre-filtering. There are two filtering strategies: A (lossless) length-based filter
    and a heuristic based on the expected penalty per mismatch. This is implemented in the `FastAlignmentDistanceCalculator`
    class which supersedes the `AlignmentDistanceCalculator` class, which is now deprecated. Using the `"alignment"` metric
    in `pp.ir_dist` now uses the `FastAlignmentDistanceCalculator` with only the lenght-based filter activated.
    Using the `"fastalignment"` activates the heuristic, which is significantly faster, but results in some false-negatives. ([#456](https://github.com/scverse/scirpy/pull/456))
-   Switch to [joblib/loky](https://joblib.readthedocs.io/en/latest/generated/joblib.Parallel.html) as a backend for parallel
    processing in `pp.ir_dist`. Joblib enables to switch to alternative backends that support out-of-machine computing
    (e.g. `dask`, `ray`) via the `parallel_config` context manager. Additionally, chunk sizes are now adjusted dynamically based on the problem size. ([#473](https://github.com/scverse/scirpy/pull/473))

### Documentation

-   The default values of the distance calculator classes in `ir_dist.metrics` was unclear. The default value is now
    set in the classes. In `pp.ir_dist` and `ir_dist.sequence_dist`, no cutoff argument is passed to the metrics
    objects, unless one is explicitly specified (previously `None` was passed by default).

## v0.14.0

### Breaking changes

-   Reimplement `pp.index_chains` using numba and awkward array functions, achieving a significant speedup. This function
    behaves exactly like the previous version _except_ that callback functions passed to the `filter` arguments
    must now be vectorized over an awkward array, e.g. to check if a `junction_aa` field is present you could
    previously pass `lambda x: x['junction_aa'] is not None`, now an accepted version would be
    `lambda x: ~ak.is_none(x["junction_aa"], axis=-1)`. To learn more about native awkward array functions, please
    refer to the [awkward array documentation](https://awkward-array.org/doc/main/reference/index.html). ([#444](https://github.com/scverse/scirpy/pull/444))

### Additions

-   The `clonal_expansion` function now supports a `breakpoints` argument for more flexible "expansion categories".
    The `breakpoints` argument supersedes the `clip_at` parameter, which is now deprecated. ([#439](https://github.com/scverse/scirpy/pull/439))

### Fixes

-   Fix that `define_clonotype_clusters` could not retreive `within_group` columns from MuData ([#459](https://github.com/scverse/scirpy/pull/459))
-   Fix that AIRR Rearrangment fields of integer types could not be written when their value was None ([#465](https://github.com/scverse/scirpy/pull/465))

## v0.13.1

### Fixes

-   Fix that `clonotype_modularity` could not run with AnnData object ([#421](https://github.com/scverse/scirpy/pull/421)).
-   Fix usage of wrong column in 3k tutorial ([#423](https://github.com/scverse/scirpy/pull/423))
-   Change igraph dependency from `python-igraph` to `igraph` ([#436](https://github.com/scverse/scirpy/pull/436))
-   Fix that `group_abundance` didn't work when AIRR data was stored in a different MuData slot than `airr` ([#438](https://github.com/scverse/scirpy/pull/438))

(v0.13)=

## v0.13.0 - new data structure based on awkward arrays

This update introduces a new datastructure based on [awkward arrays](https://awkward-array.org/doc/main/).
The new datastructure is described in more detail [in the documentation](https://scirpy.scverse.org/en/latest/data-structure.html) and is considered the "official" way of representing AIRR data for scverse core and ecosystem packages.

Benefits of the new data structure include:

-   a more natural, lossless representation of [AIRR Rearrangement data](https://docs.airr-community.org/en/latest/datarep/rearrangements.html)
-   separation of AIRR data and the [receptor model](https://scirpy.scverse.org/en/latest/ir-biology.html), thereby getting rid of previous limitations (e.g. "only productive chains") and enabling other use-cases (e.g. spatial AIRR data) in the future.
-   clean `adata.obs` as AIRR data is not expanded into columns
-   support for [MuData](https://mudata.readthedocs.io/en/latest/) for working with paired gene expression and AIRR data as separate modalities.

The overall workflow stays the same, however this update required several backwards-incompatible changes which are summarized below.

### Backwards-incompatible changes

#### New data structure

Closes issue https://github.com/scverse/scirpy/issues/327.

Changed behavior:

-   there are no "has_ir" and "multichain" columns in `adata.obs` anymore
-   By default all fields are imported from AIRR rearrangement and 10x data.
-   The restriction that all chains added to an `AirrCell` must have the same fields has been removed. Missing fields are automatically filled with missing values.
-   `io.upgrade_schema` can update from v0.7 to v0.13 schema. AnnData objects generated with scirpy `<= 0.6.x` cannot be read anymore.
-   `pl.spectratype` now has a `chain` attributed and the meaning of the `cdr3_col` attribute has changed.

New functions:

-   `pp.index_chains`
-   `pp.merge_chains`

Removed functions:

-   `pp.merge_with_ir`
-   `pp.merge_airr_chains`

#### API supporting MuData

Closes issue https://github.com/scverse/scirpy/issues/383

All functions take (where applicable) the additional, optional keyword arguments

-   `airr_mod`: the modality in MuData that contains AIRR information (default: "airr")
-   `airr_key`: the slot in `adata.obsm` that contains AIRR rearrangement data (default: "airr")
-   `chain_idx_key`: the slot in `adata.obsm` that contains indices specifying which chains in `adata.obsm[airr_key]` are the primary/secondary chains etc.

New class:

-   `util.DataHandler`

#### Updated example datasets

The example datasets have been updated to be based on the new datastructure and are now based on MuData.

-   The example datasets have been regenerated from scratch using the loader notebooks described in the docstring. The Maynard dataset gene expression is now based on values generated with Salmon instead of RSEM/featurecounts.
-   Scirpy now uses [pooch](https://github.com/fatiando/pooch) to manage example datasets.

#### Cleanup

-   Removed the deprecated functions `io.from_tcr_objs`, `io.from_ir_objs`, `io.to_ir_objs`, `pp.merge_with_tcr`, `pp.tcr_neighbors`, `pp.ir_neighbors`, `tl.chain_pairing`
-   Removed the deprecated classes `TcrCell`, `AirrChain`, `TcrChain`
-   Removed the function `pl.cdr_convergence` which was never public anyway.

### Additions

#### Easy-access functions (`scirpy.get`)

Closes issue https://github.com/scverse/scirpy/issues/184

New functions:

-   `get.airr`
-   `get.obs_context`
-   `get.airr_context`

### Fixes

-   Several type hints that were previously inaccurate are now updated.
-   Fix x-axis labelling in `pl.clonotype_overlap` raises an error if row annotations are not unique for each group.

### Documentation

The documentation has been updated to reflect the changes described above, in particular the [tutorials](https://scirpy.scverse.org/en/latest/tutorials.html) and the page about the [data structure](https://scirpy.scverse.org/en/latest/data-structure.html).

Moreover, the documentation now uses a new design and moved from GitHub pages to ReadTheDocs.org.
Older versions of the documentation are still [accessible from github pages](https://scirpy.scverse.org/en/latest/versions.html).

### Other changes

-   Scirpy now adopts the [cookiecutter-scverse](https://github.com/scverse/cookiecutter-scverse) template. The structure
    of this repository has ben adapted accordingly. Also code was reformatted in accordance with the template defaults.
-   The minimum required Python version is now 3.9 in accordance with NEP 29
-   Increased the minium version of tqdm to 4.63 (See https://github.com/tqdm/tqdm/issues/1082)
-   `pl.repertoire_overlap` now _always_ runs `tl.repertoire_overlap` internally and doesn't rely on cached values.
-   The mode `dendro_only` in `pl.repertoire_overlap` has been removed.
-   Cells that have a receptor, but no CDR3 sequence have previously received a separate clonotype in `tl.define_clonotypes`. Now they are receiving no clonotype (i.e. `np.nan`) as do cells without a receptor.
-   The function `tl.clonal_expansion` now returns a `pd.Series` instead of a `np.array` with `inplace=False`
-   Removed deprecation for `clonotype_imbalanced`, see https://github.com/scverse/scirpy/issues/330
-   The `group_abundance` tool and plotting function used `has_ir` as a default group as we could previously rely on this column being present. With the new datastructure, this is not the case. To no break old code, the `has_ir` column is tempoarily added when requested. The `group_abundance` function will have to be rewritten enitrely in the future, see https://github.com/scverse/scirpy/issues/232
-   In `pl.spectratype`, the parameter `groupby` has been replaced by `chain`.
-   We now use [isort](https://pycqa.github.io/isort/) to organize imports.
-   Static typing has been improved internally (using pylance). It's not perfectly consistent yet, but we will keep working on this in the future.
-   Fix IEDB data loader after update of IEDB data formats (#401) and add tests for database import functions.
-   `io.read_airr` now tolerates if fields required according to the AIRR standard are missing. The respective fields will be initalized with `None` (#407 by @zktuong).

## v0.12.2

### Fixes

-   Fix IEDB data loader after update of IEDB data formats (backport of #401)

## v0.12.1

### Fixes

-   Bump min Python version to 3.8; CI update by @grst in https://github.com/scverse/scirpy/pull/381
-   Temporarily pin pandas < 2 in #390

### Other Changes

-   update pre-commit CI

## v0.12.0

### New Features

-   Download IEDB and process it into an AnnData object by @ausserh in https://github.com/scverse/scirpy/pull/377

### Fixes

-   Fix working with subplots (#378) by @grst in https://github.com/scverse/scirpy/pull/379

### Documentation

-   Fix typos in IR query by @Zethson in https://github.com/scverse/scirpy/pull/374
-   Fix a bunch of typos in the docs by @grst in https://github.com/scverse/scirpy/pull/375

### Internal changes

-   Fix CI by @grst in https://github.com/scverse/scirpy/pull/376

### New Contributors

-   @Zethson made their first contribution in https://github.com/scverse/scirpy/pull/374
-   @ausserh made their first contribution in https://github.com/scverse/scirpy/pull/377

**Full Changelog**: https://github.com/scverse/scirpy/compare/v0.11.2...v0.12.0

## v0.11.2

### Fixes

-   Excluded broken python-igraph version (#366)

## v0.11.1

### Fixes

-   Solve incompatibility with scipy v1.9.0 (#360)

### Internal changes

-   do not autodeploy docs via CI (currently broken)
-   updated patched version of scikit-learn

## v0.11.0

### Additions

-   Add data loader for BD Rhapsody single-cell immune-cell receptor data (`io.read_bd_rhapsody`) (#351)

### Fixes

-   Fix type conversions in `from_dandelion` (#349).
-   Update minimal dandelion version

### Documentation

-   Rebranding to [scverse](https://scverse.org) (#324, #326)
-   Add issue templates
-   Fix IMGT typos (#344 by @emjbishop)

### Internal changes

-   Bump default CI python version to 3.9
-   Use patched version of scikit-bio in CI until https://github.com/biocore/scikit-bio/pull/1813 gets merged

## v0.10.1

### Fixes

-   Fix bug in cellranger import (#310 by @ddemaeyer)
-   Fix that VDJDB download failed when cache dir was not present (#311)

## v0.10.0

### Additions

This release adds a new feature to query reference databases (#298) comprising

-   an extension of `pp.ir_dist` to compute distances to a reference dataset,
-   `tl.ir_query`, to match immune receptors to a reference database based on the distances computed with `ir_dist`,
-   `tl.ir_query_annotate` and `tl.ir_query_annotate_df` to annotate cells based on the result of `tl.ir_query`, and
-   `datasets.vdjdb` which conveniently downloads and processes the latest version of [VDJDB](https://vdjdb.cdr3.net/).

### Fixes

-   Bump minimal dependencies for networkx and tqdm (#300)
-   Fix issue with `repertoire_overlap` (Fix #302 via #305)
-   Fix issue with `define_clonotype_clusters` (Fix #303 via #305)
-   Suppress `FutureWarning`s from pandas in tutorials (#307)

### Internal changes

-   Update sphinx to >= 4.1 (#306)
-   Update black version
-   Update the internal folder structure: `tl`, `pp` etc. are now real packages instead of aliases

## v0.9.1

### Fixes

-   Scirpy can now import additional columns from Cellranger 6 (#279 by @naity)
-   Fix minor issue with `include_fields` in `AirrCell` (#297)

### Documentation

-   Fix broken link in README (#296)
-   Add developer documentation (#294)

## v0.9.0

### Additions

-   Add the new "clonotype modularity" tool which ranks clonotypes by how strongly connected their gene expression neighborhood graph is. (#282).

The below example shows three clonotypes (164, 1363, 942), two of which consist of cells that are transcriptionally related.

<table>
<tr>
<th>
example clonotypes
</th>
<th>
clonotype modularity vs. FDR
</th>
</tr>
<tr>
<td>
<img src="https://user-images.githubusercontent.com/7051479/132355883-2608af74-8d2c-420f-871a-9fa006c4cfd8.png">
</td>
<td>
<img src="https://user-images.githubusercontent.com/7051479/132355941-927e0a9e-5a7c-4df4-b339-1be9535c4279.png">
</td>
</tr>
</table>

### Deprecations

-   `tl.clonotype_imbalance` is now deprecated in favor of the new clonotype modularity tool.

### Fixes

-   Fix calling locus from gene name in some cases (#288)
-   Compatibility with `networkx>=2.6` (#292)

### Minor updates

-   Fix some links in README (#284)
-   Fix old instances of clonotype in docs (should be clone_id) (#287)

## v0.8.0

### Additions

-   `tl.alpha_diversity` now supports all [metrics from scikit-bio](http://scikit-bio.org/docs/0.4.2/generated/skbio.diversity.alpha.html#module-skbio.diversity.alpha), the `D50` metric and custom callback functions (#277 by @naity)

### Fixes

-   Handle input data with "productive" chains which don't have a `junction_aa` sequence annotated (#281)
-   Fix issue with serialized "extra chains" not being imported correctly (#283 by @zktuong)

### Minor changes

-   The CI can now build documentation from pull-requests from forks. PR docs are not deployed to github-pages anymore, but can be downloaded as artifact from the CI run.

## v0.7.1

### Fixes

-   Ensure Compatibility with latest version of dandelion ([e78701c](https://github.com/icbi-lab/scirpy/commit/e78701ce5d3ece33688319e0f85a51b02dd06769))
-   Add links to older versions of documentation (#275)
-   Fix issue, where clonotype analysis couldn't be continued after saving and reloading `h5ad` object (#274)
-   Allow "None" values to be present as cell-level attributes during `merge_airr_chains` (#273)

### Minor changes

-   Require `anndata >= 0.7.6` in conda tests (#266)

## v0.7.0

This update features a

-   change of Scirpy's data structure to improve interoperability with the AIRR standard
-   a complete re-write of the clonotype definition module for improved performance.

This required several backwards-incompatible changes. Please read the release notes below and the updated tutorials.

### Backwards-incompatible changes

#### Improve Interoperability by fully supporting the AIRR standard (#241)

Scirpy stores receptor information in `adata.obs`. In this release, we updated the column names to match the [AIRR Rearrangement standard](https://docs.airr-community.org/en/latest/datarep/rearrangements.html#productive). Our data model is now much more flexible, allowing to import arbitrary immune-receptor (IR)-chain related information. Use `scirpy.io.upgrade_schema()` to update existing `AnnData` objects to the latest format.

Closed issues #240, #253, #258, #255, #242, #215.

This update includes the following changes:

-   `IrCell` is now replaced by `AirrCell` which has additional functionality
-   `IrChain` has been removed. Use a plain dictionary instead.
-   CDR3 information is now read from the `junction` and `junction_aa` columns instead of `cdr3_nt` and `cdr3`, respectively.
-   Clonotype assignments are now per default stored in the `clone_id` column.
-   `expr` and `expr_raw` are now `duplicate_count` and `consensus_count`.
-   `{v,d,j,c}_gene` is now `{v,d,j,c}_call`.
-   There's now an `extra_chains` column containing all IR-chains that don't fit into our [receptor model](https://icbi-lab.github.io/scirpy/ir-biology.html#receptor-model). These chains are not used by scirpy, but can be re-exported to different formats.
-   `merge_with_ir` is now split up into `merge_with_ir` (to merge IR data with transcriptomics data) and `merge_airr_chains` (to merge several adatas with IR information, e.g. BCR and TCR data).
-   Tutorial and documentation updates, to reflect these changes
-   Sequences are not converted to upper case on import. Scirpy tools that consume the sequences convert them to upper case on-the-fly.
-   `{to,from}_ir_objs` has been renamed to `{to,from}_airr_cells`.

#### Refactor CDR3 network creation (#230)

Previously, `pp.ir_neighbors` constructed a `cell x cell` network based on clonotype similarity. This led to performance issues
with highly expanded clonotypes (i.e. thousands of cells with exactly the same receptor configuration). Such cells would
form dense blocks in the sparse adjacency matrix (see issue #217). Another downside was that expensive alignment-distances had
to be recomputed every time the parameters of `ir_neighbors` was changed.

The new implementation computes distances between all _unique receptor configurations_, only considering one instance of highly expanded clonotypes.

Closed issues #243, #217, #191, #192, #164.

This update includes the following changes:

-   `pp.ir_neighbors` has been replaced by `pp.ir_dist`.
-   The options `receptor_arms` and `dual_ir` have been moved from `pp.ir_neighbors` to `tl.define_clonotypes` and `tl.define_clonotype_clusters`.
-   The default key for clonotype clusters is now `cc_{distance}_{metric}` instead of `ct_cluster_{distance}_{metric}`.
-   `same_v_gene` now fully respects the options `dual_ir` and `receptor_arms`
-   v-genes and receptor types were previously simply appended to clonotype ids (when `same_v_gene=True`). Now clonotypes with different v-genes get assigned a different numeric id.
-   Distance metric classes have been moved from `ir_dist` to `ir_dist.metrics`.
-   Distances matrices generated by `ir_dist` are now square and symmetric instead of triangular.
-   The default value for `dual_ir` is now `any` instead of `primary_only` (Closes #164).
-   The API of `clonotype_network` has changed.
-   Clonotype network now visualizes cells with identical receptor configurations. The number of cells with identical receptor configurations is shown as point size (and optionally, as color). Clonotype network does not support plotting multiple colors at the same time any more.

| Clonotype network (previous implementation)                                                                    | Clonotype network (now)                                                                                        |
| -------------------------------------------------------------------------------------------------------------- | -------------------------------------------------------------------------------------------------------------- |
| Each dot represents a cell. Cells with identical receptors form a fully connected subnetwork                   | Each dot represents cells with identical receptors. The dot size refers to the number of cells                 |
| ![image](https://user-images.githubusercontent.com/7051479/114389098-dff87800-9b94-11eb-8dd8-cc406024eaa6.png) | ![image](https://user-images.githubusercontent.com/7051479/114389105-e2f36880-9b94-11eb-9a58-68a09e67efe7.png) |

#### Drop Support for Python 3.6

-   Support Python 3.9, drop support for Python 3.6, following the numpy guidelines. (#229)

### Fixes

-   `tl.clonal_expansion` and `tl.clonotype_convergence` now respect cells with missing receptors and return `nan` for those cells. (#252)

### Additions

-   `util.graph.igraph_from_sparse_matrix` allows to convert a sparse connectivity or distance matrix to an `igraph` object.
-   `ir_dist.sequence_dist` now also works sequence arrays that contain duplicate entries (#192)
-   `from_dandelion` and `to_dandelion` facilitate interaction with the [Dandelion package](https://github.com/zktuong/dandelion) (#240)
-   `write_airr` allows to write scirpy's `adata.obs` back to the [AIRR Rearrangement format](https://docs.airr-community.org/en/latest/datarep/rearrangements.html).
-   `read_airr` now tries to infer the locus from gene names, if no locus column is present.
-   `ir.io.upgrade_schema` allows to upgrade an existing scirpy anndata object to be compatible with the latest version of scirpy
-   `define_clonotypes` and `define_clonotype_clusters` now prints a logging message indicating where the results have been stored (#215)

### Minor changes

-   `tqdm` now uses IPython widgets to display progress bars, if available
-   the `process_map` from `tqdm` is now used to display progress bars for parallel computations instead the custom implementation used previously [f307c2b](https://github.com/icbi-lab/scirpy/pull/230/commits/f307c2b9a6a5b3e86ca0399b6142490d15511177)
-   `matplotlib`s "grid lines" are now suppressed by default in all plots.
-   Docs from the `master` branch are now deployed to `icbi-lab.github.io/scirpy/develop` instead of the main documentation website. The main website only gets updated on releases.
-   Refactored the `_is_na` function that checks if a string evaluates to `None`.
-   Fixed outdated documentation of the `receptor_arms` parameter (#264)

## v0.6.1

### Fixes

-   Fix an issue where `define_clonotype` failed when the clonotype network had no edges (#236).
-   Require pandas >= 1.0 and fix a pandas incompatibility in `merge_with_ir` (#238).
-   Ensure consistent order of the spectratype dataframe (#238).

### Minor changes

-   Fix missing `bibtex_bibfiles` option in sphinx configuration
-   Work around https://github.com/takluyver/flit/issues/383.

## v0.6.0

### Backwards-incompatible changes:

-   Set more sensible defaults the the `cutoff` parameter in `ir_neighbors`. The default is now `2` for `hamming` and `levenshtein` distance metrics and `10` for the `alignment` distance metric.

### Additions:

-   Add Hamming-distance as additional distance metric for `ir_neighbors` (#216 by @ktpolanski)

### Minor changes:

-   Fix MacOS CI (#221)
-   Use mamba instead of conda in CI (#216)

## v0.5.0 - Add support for BCRs and gamma-delta TCRs

### Backwards-incompatible changes:

-   The [data structure](https://icbi-lab.github.io/scirpy/usage-principles.html#data-structure) has changed. Column have been renamed from `TRA_xxx` and `TRB_xxx` to `IR_VJ_xxx` and `IR_VDJ_xxx`. Additionally a `locus` column has been added for each chain.
-   All occurences of `tcr` in the function and class names have been replaced with `ir`. Aliases for the old names have been created and emit a `FutureWarning`.

### Additions:

-   There's now a mixed TCR/BCR example dataset (`maynard2020`) available (#211)
-   BCR-related amendments to the documentation (#206)
-   `tl.chain_qc` which supersedes `chain_pairing`. It additionally provides information about the receptor type.
-   `io.read_tracer` now supports gamma-delta T-cells (#207)
-   `io.to_ir_objs` allows to convert adata to a list of `IrCells` (#210)
-   `io.read_bracer` allows to read-in BraCeR BCR data. (#208)
-   The `pp.merge_with_ir` function now can handle the case when both the left and the right `AnnData` object contain immune receptor information. This is useful when integrating both TCR and BCR data into the same dataset. (#210)

### Fixes:

-   Fix a bug in `vdj_usage` which has been triggered by the new data structure (#203)

### Minor changes:

-   Removed the tqdm monkey patch, as the issue has been resolved upstream (#200)
-   Add AIRR badge, as scirpy is now certified to comply with the AIRR software standard v1. (#202)
-   Require pycairo >1.20 which provides a windows wheel, eliminating the CI problems.

## v0.4.2

-   Include tests into main package (#189)

## v0.4.1

-   Fix pythonpublish CI action
-   Update black version (and code style, accordingly)
-   Changes for AIRR-complicance:
    -   Add support level to README
    -   Add Biocontainer instructions to README
    -   Add a minimal test suite to be ran on conda CI

## v0.4

-   Adapt tcr_dist to support second array of sequences (#166). This enables comparing CDR3 sequences against a list of reference sequences.
-   Add `tl.clonotype_convergence` which helps to find evidence of convergent evolution (#168)
-   Optimize parallel sequence distance calculation (#171). There is now less communication overhead with the worker processes.
-   Fixed an error when runing `pp.tcr_neighbors` (#177)
-   Improve packaging. Use `setuptools_scm` instead of `get_version`. Remove redundant metadata. (#180). More tests for conda (#180).

## v0.3

-   More extensive CI tests (now also testing on Windows, MacOS and testing the conda recipe) (#136, #138)
-   Add example images to API documentation (#140)
-   Refactor IO to expose TcrCell and TcrChain (#139)
-   Create data loading tutorial (#139)
-   Add a progressbar to TCR neighbors (#143)
-   Move clonotype_network_igraph to tools (#144)
-   Add `read_airr` to support the AIRR rearrangement format (#147)
-   Add option to take v-gene into account during clonotype definition (#148)
-   Store colors in AnnData to ensure consistent coloring across plots (#151)
-   Divide `define_clontoypes` into `define_clonotypes` and `define_clonotype_clusters` (#152). Now, the user has to specify explicitly `sequence` and `metric` for both `tl.tcr_neighbors`, `tl.define_clonotype_clusters` and `tl.clonotype_network`. This makes it more straightforward to have multiple, different versions of the clonotype network at the same time. The default parameters changed to `sequence="nt"` and `metric="identity" to comply with the traditional definition of clonotypes. The changes are also reflected in the glossary and the tutorial.
-   Update the workflow figure (#154)
-   Fix a bug that caused labels in the `repertoire_overlap` heatmap to be mixed up. (#157)
-   Add a label to the heatmap annotation in `repertoire_overlap` (#158).

## v0.2

-   Documentation overhaul. A lot of docstrings got corrected and improved and the formatting of the documentation now matches scanpy's.
-   Experimental function to assess bias in clonotype abundance between conditions (#92)
-   Scirpy now has a logo (#123)
-   Update default parameters for `clonotype_network`:
    -   Edges are now only automatically displayed if plotting < 1000 nodes
    -   If plotting variables with many categories, the legend is hidden.
-   Update default parameters for alignment-based `tcr_neighbors`
    -   The gap extend penalty now equals the gap open penalty (`11`).

## v0.1.2

-   Make 10x csv and json import consistent (#109)
-   Fix version requirements (#112)
-   Fix compatibility issues with pandas > 1 (#112)
-   Updates to tutorial and README

## v0.1.1

-   Update documentation about T-cell receptor model (#4, #10)
-   Update README
-   Fix curve plots (#31)
-   Host datasets on GitHub (#104)

## v0.1

Initial release for pre-print<|MERGE_RESOLUTION|>--- conflicted
+++ resolved
@@ -18,13 +18,10 @@
 
 ### Other changes
 
-<<<<<<< HEAD
 -   Make `parasail` an optional dependency since it is hard to install it on ARM CPUs. `TCRdist` is now the
     recommended default distance metric which is much faster than parasail-based pairwise sequence alignments while
     providing very similar results ([#547](https://github.com/scverse/scirpy/pull/547)).
-=======
--   Drop support for Python 3.9 (in accordance with [SPEC0](https://scientific-python.org/specs/spec-0000/))
->>>>>>> 281d6e41
+-   Drop support for Python 3.9 in accordance with [SPEC0](https://scientific-python.org/specs/spec-0000/) ([#546](https://github.com/scverse/scirpy/pull/546))
 
 ## v0.17.2
 
