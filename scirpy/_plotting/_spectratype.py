import matplotlib.pyplot as plt
import numpy as np
from .._compat import Literal
from anndata import AnnData
from .. import tl
from . import _base as base
from typing import Union, List, Collection, Callable


def spectratype(
    adata: Union[dict, AnnData],
    groupby: Union[str, Collection[str]] = ["TRA_1_cdr3"],
    *,
    target_col: str,
    combine_fun: Callable = np.sum,
    fraction: Union[None, str, bool] = None,
    viztype: Literal["bar", "line", "curve"] = "bar",
<<<<<<< HEAD
    kde_kws: Union[dict, None] = None,
    **kwargs
=======
    kde_norm: bool = True,
    order: Union[list, None] = None,
    **kwargs,
>>>>>>> f24f1abd
) -> Union[List[plt.Axes], AnnData]:
    """Show the distribution of CDR3 region lengths. 

    Ignores NaN values. 
    
    Parameters
    ----------
    adata
        AnnData object to work on.
    groupby
        Column(s) containing CDR3 lengths.        
    target_col
        Color by this column from `obs`. E.g. sample or diagnosis 
    combine_fun
        A function definining how the groupby columns should be merged 
        (e.g. sum, mean, median, etc).  
    fraction
        If True, compute fractions of abundances relative to the `groupby` column
        rather than reporting abosolute numbers. Alternatively, a column 
        name can be provided according to that the values will be normalized.  
    viztype
        Type of plot to produce 
    kde_kws
        Parameters to be passed on to the curve plotting routine, like, style,
        shading and order of categories. 
    **kwargs
        Additional parameters passed to the base plotting function

    
    Returns
    -------
    Axes object
    """

    data = tl.spectratype(
        adata,
        groupby,
        target_col=target_col,
        combine_fun=combine_fun,
        fraction=fraction,
    )

    groupby_text = groupby if isinstance(groupby, str) else "|".join(groupby)
    title = "Spectratype of " + groupby_text + " by " + target_col
    xlab = groupby_text + " length"
    if fraction:
        fraction_base = target_col if fraction is True else fraction
        ylab = "Fraction of cells in " + fraction_base
    else:
        ylab = "Number of cells"

    color_key = f"{target_col}_colors"
    if color_key in adata.uns and "color" not in kwargs:
        cat_index = {
            cat: i for i, cat in enumerate(adata.obs[target_col].cat.categories)
        }
        kwargs["color"] = [adata.uns[color_key][cat_index[cat]] for cat in data.columns]

    # For KDE curves, we need to convert the contingency tables back
    if viztype == "curve":
        if fraction:
            data = (
                10 * data
            ) / data.min()  # Scales up data so that even fraction become an integer count
        countable = {}
        for cn in data.columns:
            counts = data[cn].round()
            if counts.sum() > 0:
                countable[cn] = np.repeat(data.index.values, counts)
            else:
                countable[cn] = np.zeros(10)
        data = countable

    if kde_kws is not None:
        kwargs.update(kde_kws)

    default_style_kws = {"title": title, "xlab": xlab, "ylab": ylab}
    if "style_kws" in kwargs:
        default_style_kws.update(kwargs["style_kws"])

    plot_router = {
        "bar": base.bar,
        "line": base.line,
        "curve": base.curve,
    }
    return plot_router[viztype](data, style_kws=default_style_kws, **kwargs)<|MERGE_RESOLUTION|>--- conflicted
+++ resolved
@@ -15,14 +15,8 @@
     combine_fun: Callable = np.sum,
     fraction: Union[None, str, bool] = None,
     viztype: Literal["bar", "line", "curve"] = "bar",
-<<<<<<< HEAD
     kde_kws: Union[dict, None] = None,
     **kwargs
-=======
-    kde_norm: bool = True,
-    order: Union[list, None] = None,
-    **kwargs,
->>>>>>> f24f1abd
 ) -> Union[List[plt.Axes], AnnData]:
     """Show the distribution of CDR3 region lengths. 
 
