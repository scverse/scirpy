--- conflicted
+++ resolved
@@ -2,11 +2,8 @@
 from typing import Optional
 import pandas as pd
 from pandas.core.arrays.categorical import Categorical
-<<<<<<< HEAD
 from ..io._util import _check_upgrade_schema
-=======
 from ..util import _is_na
->>>>>>> 507c943e
 
 
 @_check_upgrade_schema()
