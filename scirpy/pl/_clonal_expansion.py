from .. import tl
from anndata import AnnData
from . import base
from typing import Union
<<<<<<< HEAD
from .._compat import Literal
from ..io._legacy import _check_upgrade_schema
=======
from typing import Literal
from ..io._util import _check_upgrade_schema
>>>>>>> 88bc0ae7


@_check_upgrade_schema()
def clonal_expansion(
    adata: AnnData,
    groupby: str,
    *,
    target_col: str = "clone_id",
    clip_at: int = 3,
    expanded_in: Union[str, None] = None,
    summarize_by: Literal["cell", "clone_id"] = "cell",
    normalize: bool = True,
    show_nonexpanded: bool = True,
    viztype: Literal["bar", "barh"] = "bar",
    **kwargs,
):
    """Visualize clonal expansion.

    Plots the fraction of cells that belong to an expanded :term:`Clonotype` by
    a categorical variable.

    If `summarize_by` is set to "clone_id" it plots the fraction
    of clonotypes instead of the fraction of cells.

    Removes all entries with `NaN` in `target_col` prior to plotting.

    Parameters
    ----------
    adata
        AnnData object to work on.
    groupby
        Group by this categorical variable in `adata.obs`.
    target_col
        Column in `adata.obs` containing the clonotype information.
    clip_at
        All entries in `target_col` with more copies than `clip_at`
        will be summarized into a single group.
    expanded_in
        Calculate clonal expansion within groups. To calculate expansion
        within patients, set this to the column containing patient annotation.
        If set to None, a clonotype counts as expanded if there's any cell of the
        same clonotype across the entire dataset. See also :term:`Public clonotype`.
    summarize_by
        Can be either `cell` to count cells belonging to a clonotype (the default),
        or `clone_id` to count clonotypes. The former leads to a over-representation
        of expanded clonotypes but better represents the fraction of expanded cells.
    normalize
        If True, compute fractions rather than reporting
        abosolute numbers.
    show_nonexpanded
        Whether or not to show the fraction of non-expanded cells/clonotypes
    viztype
        `bar` for bars, `barh` for horizontal bars.
    **kwargs
        Additional arguments passed to :func:`scirpy.pl.base.bar`
    """
    plot_df = tl.summarize_clonal_expansion(
        adata,
        groupby,
        target_col=target_col,
        summarize_by=summarize_by,
        normalize=normalize,
        expanded_in=expanded_in,
        clip_at=clip_at,
    )
    if not show_nonexpanded:
        plot_df.drop("1", axis="columns", inplace=True)

    return {"bar": base.bar, "barh": base.barh}[viztype](plot_df, **kwargs)<|MERGE_RESOLUTION|>--- conflicted
+++ resolved
@@ -1,14 +1,10 @@
+from typing import Literal, Union
+
+from anndata import AnnData
+
 from .. import tl
-from anndata import AnnData
+from ..io._legacy import _check_upgrade_schema
 from . import base
-from typing import Union
-<<<<<<< HEAD
-from .._compat import Literal
-from ..io._legacy import _check_upgrade_schema
-=======
-from typing import Literal
-from ..io._util import _check_upgrade_schema
->>>>>>> 88bc0ae7
 
 
 @_check_upgrade_schema()
