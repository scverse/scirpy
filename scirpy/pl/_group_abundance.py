--- conflicted
+++ resolved
@@ -1,14 +1,9 @@
-from typing import Sequence, Union
+from typing import Literal, Sequence, Union
 
 import matplotlib.pyplot as plt
-<<<<<<< HEAD
-=======
-from typing import Literal
->>>>>>> 88bc0ae7
 from anndata import AnnData
 
 from .. import tl
-from .._compat import Literal
 from ..io._legacy import _check_upgrade_schema
 from . import base
 from .styling import _get_colors
