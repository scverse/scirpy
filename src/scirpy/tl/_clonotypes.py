import itertools
import json
import random
from collections.abc import Sequence
from typing import Literal, cast

import igraph as ig
import numpy as np
import pandas as pd
import scipy.sparse as sp
from anndata import AnnData
from scanpy import logging

from scirpy.ir_dist import MetricType, _get_metric_key
from scirpy.ir_dist._clonotype_neighbors import ClonotypeNeighbors
from scirpy.pp import ir_dist
from scirpy.util import DataHandler, read_cell_indices
from scirpy.util.graph import igraph_from_sparse_matrix, layout_components

_common_doc = """\
receptor_arms
    One of the following options:
      * `"VJ"` - only consider :term:`VJ<V(D)J>` sequences
      * `"VDJ"` - only consider :term:`VDJ<V(D)J>` sequences
      * `"all"` - both VJ and VDJ need to match
      * `"any"` - either VJ or VDJ need to match

    If `"any"`, two distances are combined by taking their minimum. If `"all"`,
    two distances are combined by taking their maximum. This is motivated
    by the hypothesis that a receptor recognizes the same antigen if it
    has a distance smaller than a certain cutoff. If we require only one
    of the receptors to match (`"any"`) the smaller distance is relevant.
    If we require both receptors to match (`"all"`), the larger distance is
    relevant.

dual_ir
    One of the following options:
      * `"primary_only"` - only consider most abundant pair of :term:`VJ/VDJ<V(D)J>` chains
      * `"any"` - consider both pairs of :term:`VJ/VDJ<V(D)J>` sequences. Distance must be below
        cutoff for any of the chains.
      * `"all"` - consider both pairs of :term:`VJ/VDJ<V(D)J>` sequences. Distance must be below
        cutoff for all of the chains.

    Distances are combined as for `receptor_arms`.

    See also :term:`Dual IR`.

same_v_gene
    Enforces clonotypes to have the same :term:`V-genes<V(D)J>`. This is useful
    as the CDR1 and CDR2 regions are fully encoded in this gene.
    See :term:`CDR` for more details.

    v genes are matched based on the behaviour defined with `receptor_arms` and
    `dual_ir`.
"""

_common_doc_within_group = """\
within_group
    Enforces clonotypes to have the same group defined by one or multiple grouping
    variables. Per default, this is set to :term:`receptor_type<Receptor type>`,
    i.e. clonotypes cannot comprise both B cells and T cells. Set this to
    :term:`receptor_subtype<Receptor subtype>` if you don't want clonotypes to
    be shared across e.g. gamma-delta and alpha-beta T-cells.
    You can also set this to any other column in `adata.obs` that contains
    a grouping, or to `None`, if you want no constraints.
"""

_common_doc_parallelism = """\
n_jobs
    Number of CPUs to use for clonotype cluster calculation. Default: use all cores.
    If the number of cells is smaller than `2 * chunksize` a single
    worker thread will be used to avoid overhead.
chunksize
    Number of objects to process per chunk. Each worker thread receives
    data in chunks. Smaller chunks result in a more meaningful progressbar,
    but more overhead.
"""

_common_doc_return_values = """\
Returns
-------
clonotype
    A Series containing the clonotype id for each cell. Will be stored in
    `adata.obs[key_added]` if `inplace` is `True`
clonotype_size
    A Series containing the number of cells in the respective clonotype
    for each cell. Will be stored in `adata.obs[f"{key_added}_size"]` if `inplace`
    is `True`.
distance_result
    A dictionary containing
     * `distances`: A sparse, pairwise distance matrix between unique
       receptor configurations
     * `cell_indices`: A dict of lists, containing the `adata.obs_names`
       (cell indices) for each row in the distance matrix.

    If `inplace` is `True`, this is added to `adata.uns[key_added]`.
"""

_doc_clonotype_definition = """\
Definition of clonotype(-clusters) follows roughly the following procedure:
  1. Create a list of unique receptor configurations. This is useful to
     collapse heavily expanded clonotypes, leading to many cells with identical
     CDR3 sequences, to a single entry.
  2. Compute a pairwise distance matrix of unique receptor configurations.
     Unique receptor configurations are matched based on the pre-computed
     VJ and VDJ distance matrices and the parameters of `receptor_arms`,
     `dual_ir`, `same_v_gene` and `within_group`.
  3. Find connected modules in the graph defined by this distance matrix. Each
     connected module is considered a clonotype-cluster.
"""

_doc_clonotype_network = """\
The clonotype network usually consists of many disconnected components,
each of them representing a clonotype. Each node represents cells with an identical
receptor configuration (i.e. identical CDR3 sequences, and identical
v genes if `same_v_gene` was specified during clonotype definition).
The size of each dot refers to the number of cells with the same receptor
configurations.

For more details on the clonotype definition, see
:func:`scirpy.tl.define_clonotype_clusters` and the respective section
in the tutorial.
"""


def _validate_parameters(
    params: DataHandler,
    reference: DataHandler,
    receptor_arms,
    dual_ir,
    within_group,
    distance_key,
    sequence,
    metric,
    key_added,
) -> tuple[list[str] | None, str, str]:
    """Validate and sanitze parameters for `define_clonotypes`"""

    def _get_db_name():
        try:
            return reference.adata.uns["DB"]["name"]
        except KeyError:
            raise ValueError(
                'If reference does not contain a `.uns["DB"]["name"]` entry, '
                "you need to manually specify `distance_key` and `key_added`."
            ) from None

    if receptor_arms not in ["VJ", "VDJ", "all", "any"]:
        raise ValueError(
            "Invalid value for `receptor_arms`. Note that starting with v0.5 "
            "`TRA` and `TRB` are not longer valid values."
        )

    if dual_ir not in ["primary_only", "all", "any"]:
        raise ValueError("Invalid value for `dual_ir")

    if within_group is not None:
        if isinstance(within_group, str):
            within_group = [within_group]
        for group_col in within_group:
            try:
                params.get_obs(group_col)
            except KeyError:
                msg = f"column `{group_col}` not found in `obs`. "
                if group_col in ("receptor_type", "receptor_subtype"):
                    msg += "Did you run `tl.chain_qc`? "
                raise ValueError(msg) from None

    if distance_key is None:
        if reference is not None:
            distance_key = f"ir_dist_{_get_db_name()}_{sequence}_{_get_metric_key(metric)}"
        else:
            distance_key = f"ir_dist_{sequence}_{_get_metric_key(metric)}"
    if distance_key not in params.adata.uns:
        raise ValueError("Sequence distances were not found in `adata.uns`. Did you run `pp.ir_dist`?")

    if key_added is None:
        if reference is not None:
            key_added = f"ir_query_{_get_db_name()}_{sequence}_{_get_metric_key(metric)}"
        else:
            key_added = f"cc_{sequence}_{_get_metric_key(metric)}"

    return within_group, distance_key, key_added


@DataHandler.inject_param_docs(
    common_doc=_common_doc,
    within_group=_common_doc_within_group,
    clonotype_definition=_doc_clonotype_definition,
    return_values=_common_doc_return_values,
    paralellism=_common_doc_parallelism,
)
def define_clonotype_clusters(
    adata: DataHandler.TYPE,
    *,
    sequence: Literal["aa", "nt"] = "aa",
    metric: MetricType = "identity",
    receptor_arms: Literal["VJ", "VDJ", "all", "any"] = "all",
    dual_ir: Literal["primary_only", "all", "any"] = "any",
    same_v_gene: bool = False,
    same_j_gene: bool = False,
    within_group: Sequence[str] | str | None = "receptor_type",
    key_added: str | None = None,
    partitions: Literal["connected", "leiden", "fastgreedy"] = "connected",
    resolution: float = 1,
    n_iterations: int = 5,
    distance_key: str | None = None,
    inplace: bool = True,
    n_jobs: int = -1,
    chunksize: int = 2000,
    airr_mod="airr",
    airr_key="airr",
    chain_idx_key="chain_indices",
) -> tuple[pd.Series, pd.Series, dict] | None:
    """
    Define :term:`clonotype clusters<Clonotype cluster>`.

    As opposed to :func:`~scirpy.tl.define_clonotypes()` which employs a more stringent
    definition of :term:`clonotypes <Clonotype>`, this function flexibly defines
    clonotype clusters based on amino acid or nucleic acid sequence identity or
    similarity.

    Requires running :func:`~scirpy.pp.ir_dist` with the same `sequence` and
    `metric` values first.

    {clonotype_definition}

    Parameters
    ----------
    {adata}
    sequence
        The sequence parameter used when running :func:`scirpy.pp.ir_dist`
    metric
        The metric parameter used when running :func:`scirpy.pp.ir_dist`

    {common_doc}

    {within_group}

    key_added
        The column name under which the clonotype clusters and cluster sizes
        will be stored in `adata.obs` and under which the clonotype network will be
        stored in `adata.uns`.

          * Defaults to `cc_{{sequence}}_{{metric}}`, e.g. `cc_aa_levenshtein`,
            where `cc` stands for "clonotype cluster".
          * The clonotype sizes will be stored in `{{key_added}}_size`,
            e.g. `cc_aa_levenshtein_size`.
          * The clonotype x clonotype network will be stored in `{{key_added}}_dist`,
            e.g. `cc_aa_levenshtein_dist`.

    partitions
        How to find graph partitions that define a clonotype.
        Possible values are `leiden`, for using the "Leiden" algorithm,
        `fastgreedy` for using the "Fastgreedy" algorithm and
        `connected` to find fully connected sub-graphs.

        The difference is that the Leiden and Fastgreedy algorithms further divide
        fully connected subgraphs into highly-connected modules.

        "Leiden" finds the community structure of the graph using the
        Leiden algorithm of Traag, van Eck & Waltman.

        "Fastgreedy" finds the community structure of the graph according to the
        algorithm of Clauset et al based on the greedy optimization of modularity.

    resolution
        `resolution` parameter for the leiden algorithm.
    n_iterations
        `n_iterations` parameter for the leiden algorithm.
    distance_key
        Key in `adata.uns` where the sequence distances are stored. This defaults
        to `ir_dist_{{sequence}}_{{metric}}`.
    inplace
        If `True`, adds the results to anndata, otherwise returns them.
    {paralellism}
    {airr_mod}
    {airr_key}
    {chain_idx_key}

    {return_values}
    """
    params = DataHandler(adata, airr_mod, airr_key, chain_idx_key)
    within_group, distance_key, key_added = _validate_parameters(
        params,
        None,
        receptor_arms,
        dual_ir,
        within_group,
        distance_key,
        sequence,
        metric,
        key_added,
    )

    ctn = ClonotypeNeighbors(
        params,
        receptor_arms=receptor_arms,  # type: ignore
        dual_ir=dual_ir,  # type: ignore
        same_v_gene=same_v_gene,
        same_j_gene=same_j_gene,
        match_columns=within_group,
        distance_key=distance_key,
        sequence_key="junction_aa" if sequence == "aa" else "junction",
        n_jobs=n_jobs,
        chunksize=chunksize,
    )
    clonotype_dist = ctn.compute_distances()
    g = igraph_from_sparse_matrix(clonotype_dist, matrix_type="distance")

    if partitions == "leiden":
        part = g.community_leiden(
            objective_function="modularity",
            resolution_parameter=resolution,
            n_iterations=n_iterations,
        )
    elif partitions == "fastgreedy":
        part = g.community_fastgreedy().as_clustering()
    else:
        part = g.clusters(mode="weak")

    clonotype_cluster_series = pd.Series(data=None, index=params.adata.obs_names, dtype=str)
    clonotype_cluster_size_series = pd.Series(data=None, index=params.adata.obs_names, dtype=int)

    # clonotype cluster = graph partition
    idx, values = zip(
        *itertools.chain.from_iterable(
            zip(ctn.cell_indices[str(ct_id)], itertools.repeat(str(clonotype_cluster)))
            for ct_id, clonotype_cluster in enumerate(part.membership)
        ),
        strict=False,
    )
    clonotype_cluster_series = pd.Series(values, index=idx).reindex(params.adata.obs_names)
    clonotype_cluster_size_series = clonotype_cluster_series.groupby(clonotype_cluster_series).transform("count")

    # Return or store results
    clonotype_distance_res = {
        "distances": clonotype_dist,
        "cell_indices": json.dumps(ctn.cell_indices),
    }
    if inplace:
        params.set_obs(key_added, clonotype_cluster_series)
        params.set_obs(key_added + "_size", clonotype_cluster_size_series)
        params.adata.uns[key_added] = clonotype_distance_res
    else:
        return (
            clonotype_cluster_series,
            clonotype_cluster_size_series,
            clonotype_distance_res,
        )


@DataHandler.inject_param_docs(
    common_doc=_common_doc,
    within_group=_common_doc_within_group,
    clonotype_definition=_doc_clonotype_definition,
    return_values=_common_doc_return_values,
    paralellism=_common_doc_parallelism,
)
def define_clonotypes(
    adata: DataHandler.TYPE,
    *,
    key_added: str = "clone_id",
    distance_key: str | None = None,
    airr_mod="airr",
    airr_key="airr",
    chain_idx_key="chain_indices",
    **kwargs,
) -> tuple[pd.Series, pd.Series, dict] | None:
    """
    Define :term:`clonotypes <Clonotype>` based on :term:`CDR3` nucleic acid
    sequence identity.

    As opposed to :func:`~scirpy.tl.define_clonotype_clusters` which employs
    a more flexible definition of :term:`clonotype clusters <Clonotype cluster>`,
    this function stringently defines clonotypes based on nucleic acid sequence
    identity. Technically, this function is an alias to :func:`~scirpy.tl.define_clonotype_clusters`
    with different default parameters.

    {clonotype_definition}

    Parameters
    ----------
    {adata}
    {common_doc}
    {within_group}
    key_added
        The column name under which the clonotype clusters and cluster sizes
        will be stored in `adata.obs` and under which the clonotype network will be
        stored in `adata.uns`
    inplace
        If `True`, adds the results to anndata, otherwise return them.
    {paralellism}
    {airr_mod}
    {airr_key}
    {chain_idx_key}

    {return_values}

    """
    params = DataHandler(adata, airr_mod, airr_key, chain_idx_key)
    if distance_key is None and "ir_dist_nt_identity" not in params.adata.uns:
        # For the case of "clonotypes" we want to compute the distance automatically
        # if it doesn't exist yet. Since it's just a sparse ID matrix, this
        # should be instant.
        logging.info("ir_dist for sequence='nt' and metric='identity' not found. " "Computing with default parameters.")  # type: ignore
        ir_dist(params, metric="identity", sequence="nt", key_added=distance_key)

    return define_clonotype_clusters(
        params,
        key_added=key_added,
        sequence="nt",
        metric="identity",
        partitions="connected",
        **kwargs,
    )


@DataHandler.inject_param_docs(clonotype_network=_doc_clonotype_network)
def clonotype_network(
    adata: DataHandler.TYPE,
    *,
    sequence: Literal["aa", "nt"] = "nt",
    metric: MetricType = "identity",
    min_cells: int = 1,
    min_nodes: int = 1,
    layout: str = "components",
    size_aware: bool = True,
    base_size: float | None = None,
    size_power: float = 1,
    layout_kwargs: dict | None = None,
    clonotype_key: str | None = None,
    key_added: str = "clonotype_network",
    inplace: bool = True,
    random_state=42,
    airr_mod="airr",
    mask_obs: np.ndarray[np.bool_] | str | None = None,
) -> None | pd.DataFrame:
    """
    Computes the layout of the clonotype network.

    Requires running :func:`scirpy.tl.define_clonotypes` or
    :func:`scirpy.tl.define_clonotype_clusters` first.

    {clonotype_network}

    Singleton clonotypes can be filtered out with the `min_cells` and `min_nodes`
    parameters.

    The `components` layout algorithm takes node sizes into account, avoiding
    overlapping nodes. Therefore, we recommend specifying `base_size` and
    `size_power` already here instead of providing them to
    :func:`scirpy.pl.clonotype_network`.

    Stores coordinates of the clonotype network in `adata.obsm`.

    Parameters
    ----------
    {adata}
    sequence
        The `sequence` parameter :func:`scirpy.tl.define_clonotypes` was ran with.
    metric
        The `metric` parameter :func:`scirpy.tl.define_clonotypes` was ran with.
    min_cells
        Only show clonotypes consisting of at least `min_cells` cells
    min_nodes
        Only show clonotypes consisting of at least `min_nodes` nodes (i.e.
        non-identical receptor configurations)
    layout
        The layout algorithm to use. Can be anything supported by
        `igraph.Graph.layout`, or "components" to layout all connected
        components individually.
        :func:`scirpy.util.graph.layout_components` for more details.
    size_aware
        If `True`, use a node-size aware layouting algorithm. This option is
        only compatible with `layout = 'components'`.
    base_size
        Size of a point respresenting 1 cell. Per default, this value is a
        automatically determined based on the number of nodes in the plot.
    size_power
        Sizes are raised to the power of this value. Set this to, e.g. 0.5 to
        dampen point size.
    layout_kwargs
        Will be passed to the layout function
    clonotype_key
        Key under which the result of :func:`scirpy.tl.define_clonotypes` or
        :func:`scirpy.tl.define_clonotype_clusters` is stored in `adata.uns`.
        Defaults to `clone_id` if `sequence == 'nt' and distance == 'identity'` or
        `cc_{{sequence}}_{{metric}}` otherwise.
    key_added
        Key under which the layout coordinates will be stored in `adata.obsm` and
        parameters will be stored in `adata.uns`.
    inplace
        If `True`, store the coordinates in `adata.obsm`, otherwise return them.
    random_state
        Random seed set before computing the layout.
    {airr_mod}
    mask_obs
        Boolean mask or the name of the column in anndata.obs that contains the boolean mask to select cells to filter the clonotype clusters that should be displayed
        in the graph. Only connected modules in the clonotype distance graph that contain at least one of these cells will be shown.
        Can be set to None to avoid filtering.

    Returns
    -------
    Depending on the value of `inplace` returns either nothing or the computed
    coordinates.
    """
    params = DataHandler(adata, airr_mod)
    if size_aware and layout != "components":
        raise ValueError("The `size_aware` option is only compatible with the `components` layout.")
    params_dict = {}
    random.seed(random_state)
    np.random.seed(random_state)

    if clonotype_key is None:
        if metric == "identity" and sequence == "nt":
            clonotype_key = "clone_id"
        else:
            clonotype_key = f"cc_{sequence}_{metric}"

    try:
        clonotype_res = params.adata.uns[clonotype_key]
    except KeyError:
        raise ValueError(
            "Connectivity data not found. Did you run `tl.define_clonotypes` "
            "or `tl.define_clonotype_clusters`, respectively?"
        ) from None

    graph = igraph_from_sparse_matrix(clonotype_res["distances"], matrix_type="distance")

    if base_size is None:
        base_size = 240000 / len(graph.vs)

    # explicitly annotate node ids to keep them after subsetting
    graph.vs["node_id"] = np.arange(0, len(graph.vs))

    cell_indices = clonotype_res["cell_indices"]

    # store size in graph to be accessed by layout algorithms
<<<<<<< HEAD
    cell_indices = read_cell_indices(clonotype_res["cell_indices"])
=======
>>>>>>> 339609d9
    clonotype_size = np.array([len(idx) for idx in cell_indices.values()])
    graph.vs["size"] = clonotype_size

    # create clonotype_mask for filtering according to mask_obs
    if mask_obs is not None:
        if isinstance(mask_obs, str):
            cell_mask = adata.obs[mask_obs]
        elif isinstance(mask_obs, np.ndarray) and mask_obs.dtype == np.bool_:
            cell_mask = mask_obs
        else:
            raise TypeError(f"mask_obs should be either a string or a boolean NumPy array, but got {type(mask_obs)}")

        cell_indices_reversed = {v: k for k, values in cell_indices.items() for v in values}
        clonotype_mask = np.zeros((len(cell_indices),), dtype=bool)
        cell_index_filter = adata.obs.loc[cell_mask].index
        for cell_index in cell_index_filter:
            if cell_index in cell_indices_reversed:
                clonotype_mask_index = int(cell_indices_reversed[cell_index])
                clonotype_mask[clonotype_mask_index] = True
        graph.vs["clonotype_mask"] = clonotype_mask

    # decompose graph
    components = np.array(graph.decompose("weak"))

    # create component_mask
    component_node_count = np.array([len(component.vs) for component in components])
    component_sizes = np.array([sum(component.vs["size"]) for component in components])
    component_mask = (component_node_count >= min_nodes) & (component_sizes >= min_cells)

    # adapt component_mask according to clonotype_mask
    if mask_obs is not None:
        component_filter = np.array([any(component.vs["clonotype_mask"]) for component in components])
        component_mask = component_mask & component_filter

    # Filter subgraph by `min_cells` and `min_nodes`
    subgraph_idx = list(itertools.chain.from_iterable(comp.vs["node_id"] for comp in components[component_mask]))

    if len(subgraph_idx) == 0:
        raise ValueError(f"No subgraphs with size >= {min_cells} found.")
    graph = graph.subgraph(subgraph_idx)

    # Compute layout
    if layout_kwargs is None:
        layout_kwargs = {}
    if layout == "components":
        tmp_layout_kwargs = {}
        tmp_layout_kwargs["component_layout"] = "fr_size_aware" if size_aware else "fr"
        if size_aware:
            # layout kwargs for the fr_size_aware layout used for each component
            tmp_layout_kwargs["layout_kwargs"] = {
                "base_node_size": base_size / 2000,
                "size_power": size_power,
            }
            pad = 3
            tmp_layout_kwargs["pad_x"] = pad
            tmp_layout_kwargs["pad_y"] = pad

        tmp_layout_kwargs.update(layout_kwargs)
        coords = layout_components(graph, **tmp_layout_kwargs)
    else:
        tmp_layout_kwargs = {"weights": "weight"} if layout == "fr" else {}
        tmp_layout_kwargs.update(layout_kwargs)
        coords = graph.layout(layout, **tmp_layout_kwargs).coords

    # Expand to cell coordinates to store in adata.obsm
    idx, coords = zip(
        *itertools.chain.from_iterable(
            zip(cell_indices[str(node_id)], itertools.repeat(coord))
            for node_id, coord in zip(graph.vs["node_id"], coords, strict=False)  # type: ignore
        ),
        strict=False,
    )
    coord_df = pd.DataFrame(data=coords, index=idx, columns=["x", "y"]).reindex(params.adata.obs_names)

    # Store results or return
    if inplace:
        params.adata.obsm[f"X_{key_added}"] = coord_df
        params_dict["clonotype_key"] = clonotype_key
        params_dict["base_size"] = base_size
        params_dict["size_power"] = size_power
        params.adata.uns[key_added] = params_dict
    else:
        return coord_df


def _graph_from_coordinates(adata: AnnData, clonotype_key: str, basis: str) -> tuple[pd.DataFrame, sp.csr_matrix]:
    """
    Given an AnnData object on which `tl.clonotype_network` was ran, and
    the corresponding `clonotype_key`, extract a data-frame
    with x and y coordinates for each node, and an aligned adjacency matrix.

    Combined, it can be used for plotting the layouted graph with igraph or networkx.
    """
    clonotype_res = adata.uns[clonotype_key]
    # map the cell-id to the corresponding row/col in the clonotype distance matrix
    cell_indices = read_cell_indices(clonotype_res["cell_indices"])
    dist_idx, obs_names = zip(
        *itertools.chain.from_iterable(zip(itertools.repeat(i), obs_names) for i, obs_names in cell_indices.items()),
        strict=False,
    )
    dist_idx_lookup = pd.DataFrame(index=obs_names, data=dist_idx, columns=["dist_idx"])
    clonotype_label_lookup = adata.obs.loc[:, [clonotype_key]].rename(columns={clonotype_key: "label"})

    # Retrieve coordinates and reduce them to one coordinate per node
    coords = (
        cast(pd.DataFrame, adata.obsm[f"X_{basis}"])
        .dropna(axis=0, how="any")
        .join(dist_idx_lookup)
        .join(clonotype_label_lookup)
        .groupby(by=["label", "dist_idx", "x", "y"], observed=True)
        .size()
        .reset_index(name="size")
    )

    # Networkx graph object for plotting edges
    adj_mat = clonotype_res["distances"][coords["dist_idx"].values.astype(int), :][
        :, coords["dist_idx"].values.astype(int)
    ]

    return coords, adj_mat


@DataHandler.inject_param_docs()
def clonotype_network_igraph(
    adata: DataHandler.TYPE,
    basis="clonotype_network",
    airr_mod="airr",
) -> tuple[ig.Graph, ig.Layout]:
    """
    Get an `igraph` object representing the clonotype network.

    Requires running :func:`scirpy.tl.clonotype_network` before, to
    compute the layout.

    Parameters
    ----------
    {adata}
    basis
        Key in `adata.obsm` where the network layout is stored.
    {airr_mod}

    Returns
    -------
    graph
        igraph object
    layout
        corresponding igraph Layout object.
    """
    from scirpy.util.graph import igraph_from_sparse_matrix

    params = DataHandler(adata, airr_mod)

    try:
        clonotype_key = params.adata.uns[basis]["clonotype_key"]
    except KeyError:
        raise KeyError(f"{basis} not found in `adata.uns`. Did you run `tl.clonotype_network`?") from None
    if f"X_{basis}" not in params.adata.obsm_keys():
        raise KeyError(f"X_{basis} not found in `adata.obsm`. Did you run `tl.clonotype_network`?")
    coords, adj_mat = _graph_from_coordinates(params.adata, clonotype_key, basis)

    graph = igraph_from_sparse_matrix(adj_mat, matrix_type="distance")
    # flip y axis to be consistent with networkx
    coords["y"] = np.max(coords["y"]) - coords["y"]
    layout = ig.Layout(coords=coords.loc[:, ["x", "y"]].values.tolist())
    return graph, layout<|MERGE_RESOLUTION|>--- conflicted
+++ resolved
@@ -534,13 +534,9 @@
     # explicitly annotate node ids to keep them after subsetting
     graph.vs["node_id"] = np.arange(0, len(graph.vs))
 
-    cell_indices = clonotype_res["cell_indices"]
+    cell_indices = read_cell_indices(clonotype_res["cell_indices"])
 
     # store size in graph to be accessed by layout algorithms
-<<<<<<< HEAD
-    cell_indices = read_cell_indices(clonotype_res["cell_indices"])
-=======
->>>>>>> 339609d9
     clonotype_size = np.array([len(idx) for idx in cell_indices.values()])
     graph.vs["size"] = clonotype_size
 
