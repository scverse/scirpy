--- conflicted
+++ resolved
@@ -433,11 +433,7 @@
     inplace: bool = True,
     random_state=42,
     airr_mod="airr",
-<<<<<<< HEAD
-    mask_obs: Union[None, str] = None
-=======
     cell_index_filter: None | list["str"] = None,
->>>>>>> adf87d1e
 ) -> None | pd.DataFrame:
     """
     Computes the layout of the clonotype network.
@@ -543,7 +539,6 @@
     clonotype_size = np.array([len(idx) for idx in cell_indices.values()])
     graph.vs["size"] = clonotype_size
 
-<<<<<<< HEAD
     # create clonotype_mask for filtering according to mask_obs
     if(mask_obs is not None):
         cell_mask = adata.obs[mask_obs]
@@ -557,8 +552,6 @@
         graph.vs["clonotype_mask"] = clonotype_mask
     
     # decompose graph
-=======
->>>>>>> adf87d1e
     components = np.array(graph.decompose("weak"))
 
     # create component_mask
@@ -566,22 +559,11 @@
     component_sizes = np.array([sum(component.vs["size"]) for component in components])
     component_mask = (component_node_count >= min_nodes) & (component_sizes >= min_cells)
 
-<<<<<<< HEAD
     # adapt component_mask according to clonotype_mask
     if(mask_obs is not None):
         component_filter = np.array([any(component.vs["clonotype_mask"]) for component in components])
         component_mask = component_mask & component_filter
     
-=======
-    if cell_index_filter is not None:
-        cluster_mask = np.array([False] * len(components))
-        for cell_index in cell_index_filter:
-            cluster_index = adata.obs.loc[cell_index][f"{airr_mod}:{clonotype_key}"]
-            if not pd.isna(cluster_index):
-                cluster_mask[int(cluster_index)] = True
-        component_mask = component_mask & cluster_mask
-
->>>>>>> adf87d1e
     # Filter subgraph by `min_cells` and `min_nodes`
     subgraph_idx = list(itertools.chain.from_iterable(comp.vs["node_id"] for comp in components[component_mask]))
 
