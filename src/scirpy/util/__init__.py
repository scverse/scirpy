import contextlib
import os
import warnings
from collections.abc import Mapping, Sequence
from textwrap import dedent
from typing import Any, Callable, Optional, Union, cast, overload

import awkward as ak
import numpy as np
import pandas as pd
import scipy.sparse
from anndata import AnnData
from joblib import Parallel
from mudata import MuData
from scanpy import logging
from scipy.sparse import issparse
from tqdm.auto import tqdm

# reexport tqdm (here was previously a workaround for https://github.com/tqdm/tqdm/issues/1082)
__all__ = ["tqdm"]


def _doc_params(**kwds):
    """\
    Docstrings should start with "\\" in the first line for proper formatting.
    """

    def dec(obj):
        obj.__orig_doc__ = obj.__doc__
        obj.__doc__ = dedent(obj.__doc__).format_map(kwds)
        return obj

    return dec


class DataHandler:
    """\
    Transparent access to airr modality in both AnnData and MuData objects.

    Performs a plausibility check of the input data for public scirpy functions.

    Provides convenient accessors to the airr data that is stored somewhere in
    the input AnnData/MuData.

    DataHandler may be called with another DataHandler instance as `data` attribute. In that
    case all attributes are taken from the existing DataHandler instance and all keyword attributes
    are ignored.

    Parameters
    ----------
    {adata}
    {airr_mod}
    {airr_key}
    {chain_idx_key}

    """

    #: Supported Data types
    TYPE = Union[AnnData, MuData, "DataHandler"]

    @overload
    @staticmethod
    def default(data: None) -> None: ...

    @overload
    @staticmethod
    def default(data: "DataHandler.TYPE") -> "DataHandler": ...

    @staticmethod
    def default(data):
        """Initailize a DataHandler object with default keys. Returns None if `data` is None.
        Particularly useful for testing.
        """
        if data is not None:
            return DataHandler(data, "airr", "airr", "chain_indices")

    def __init__(
        self,
        data: "DataHandler.TYPE",
        airr_mod: Optional[str] = None,
        airr_key: Optional[str] = None,
        chain_idx_key: Optional[str] = None,
    ):
        if isinstance(data, DataHandler):
            self._data = data._data
            self._airr_mod = data._airr_mod
            self._airr_key = data._airr_key
            self._chain_idx_key = data._chain_idx_key
        else:
            self._data = data
            self._airr_mod = airr_mod
            self._airr_key = airr_key
            self._chain_idx_key = chain_idx_key

        # check for outdated schema
        self._check_airr_key_in_obsm()
        self._check_chain_indices()

    def _check_chain_indices(self):
        """Check if chain indices are available. Compute chain indices with default parameters
        if not available.

        Skip if no airr key has been defined.
        """
        if (
            self._airr_key is not None
            and self._chain_idx_key is not None
            and self._chain_idx_key not in self.adata.obsm
        ):
            # import here to avoid circular import
            from scirpy.pp import index_chains

            logging.warning(
                f"No chain indices found under adata.obsm['{self._chain_idx_key}']. "
                "Running scirpy.pp.index_chains with default parameters. ",
            )

            index_chains(self.adata, airr_key=self._airr_key, key_added=self._chain_idx_key)

    @overload
    def get_obs(self, columns: str) -> pd.Series: ...

    @overload
    def get_obs(self, columns: Sequence[str]) -> pd.DataFrame: ...

    def get_obs(self, columns):
        """\
        Get one or multiple obs columns from either MuData or AIRR AnnData

        Checks if the column is available in `MuData.obs`. If it can't be found or DataHandler is initalized without MuData
        object, `AnnData.obs` is tried.

        The returned object always has the dimensions and index of MuData, even if
        only columns from AnnData are used. It is easy to subset to AnnData if required:

        .. code-block:: python

            params.get_obs([col1, col2]).reindex(params.adata.obs_names)

        Parameters
        ----------
        columns
            one or multiple columns.

        Returns
        -------
        If this is a single column passed as `str`, a :class:`~pandas.Series` will be returned,
        otherwise a :class:`~pandas.DataFrame`.
        """
        if isinstance(columns, str):
            return self._get_obs_col(columns)
        else:
            if len(columns):
                df = pd.concat({c: self._get_obs_col(c) for c in columns}, axis=1)
                assert df.index.is_unique, "Index not unique"
                return df.reindex(self.data.obs_names)
            else:
                # return empty dataframe (only index) if no columns are specified
                return self.data.obs.loc[:, []]

    def _get_obs_col(self, column: str) -> pd.Series:
        try:
            return self.mdata.obs[column]
        except (KeyError, AttributeError):
            return self.adata.obs[column]

    def set_obs(self, key: str, value: Union[pd.Series, Sequence[Any], np.ndarray]) -> None:
        """Store results in .obs of AnnData and MuData.

        If `value` is not a Series, if the length is equal to the params.mdata, we assume it aligns to the
        MuData object. Otherwise, if the length is equal to the params.adata, we assume it aligns to the
        AnnData object. Otherwise, a ValueError is thrown.

        The result will be written to `mdata.obs["{airr_mod}:{key}"]` and to `adata.obs[key]`.
        """
        # index series with AnnData (in case MuData has different dimensions)
        if not isinstance(value, pd.Series):
            if len(value) == self.data.shape[0]:
                value = pd.Series(value, index=self.data.obs_names)
            elif len(value) == self.adata.shape[0]:
                value = pd.Series(value, index=self.adata.obs_names)
            else:
                raise ValueError("Provided values without index and can't align with either MuData or AnnData.")
        if isinstance(self.data, MuData):
            # write to both AnnData and MuData
            if self._airr_mod is None:
                raise ValueError("Trying to write to both AnnData and Mudata, but no `airr_mod` is specified.")
            mudata_key = f"{self._airr_mod}:{key}"
            adata_key = key

            self.mdata.obs[mudata_key] = value
            self.adata.obs[adata_key] = value
            logging.info(f'Stored result in `mdata.obs["{self._airr_mod}:{key}"]`.')
        else:
            self.data.obs[key] = value
            logging.info(f'Stored result in `adata.obs["{key}"]`.')

    @property
    def chain_indices(self) -> ak.Array:
        """Reference to the chain indices

        Raises an AttributeError if chain indices are not available.
        """
        if self._chain_idx_key is not None:
            return cast(ak.Array, self.adata.obsm[self._chain_idx_key])
        else:
            raise AttributeError("DataHandler was initialized without chain indices.")

    @property
    def airr(self) -> ak.Array:
        """Reference to the awkward array with AIRR information."""
        if self._airr_key is not None:
            return cast(ak.Array, self.adata.obsm[self._airr_key])
        else:
            raise AttributeError("DataHandler was initialized wihtout airr information")

    @property
    def adata(self) -> AnnData:
        """Reference to the AnnData object of the AIRR modality."""
        if isinstance(self._data, AnnData):
            return self._data
        else:
            if self._airr_mod is not None:
                try:
                    return self._data.mod[self._airr_mod]
                except KeyError:
                    raise KeyError(f"There is no AIRR modality in MuData under key '{self._airr_mod}'") from None
            else:
                raise AttributeError("DataHandler was initalized with MuData, but without specifying a modality")

    @property
    def data(self) -> Union[MuData, AnnData]:
        """Get the outermost container. If MuData is defined, return the MuData object.
        Otherwise the AnnData object.
        """
        return self._data

    @property
    def mdata(self) -> MuData:
        """Reference to the MuData object.

        Raises an attribute error if only AnnData is available.
        """
        if isinstance(self._data, MuData):
            return self._data
        else:
            raise AttributeError("DataHandler was initalized with only AnnData")

    def strings_to_categoricals(self):
        """Convert strings to categoricals. If MuData is not defined, perform this on AnnData"""
        try:
            self.mdata.strings_to_categoricals()
        except AttributeError:
            self.adata.strings_to_categoricals()

    @staticmethod
    def inject_param_docs(
        **kwargs: str,
    ) -> Callable:
        """Inject parameter documentation into a function docstring

        Parameters
        ----------
        **kwargs
            Further, custom {keys} to replace in the docstring.
        """
        doc = {}
        doc["adata"] = dedent(
            """\
            adata
                AnnData or MuData object that contains :term:`AIRR` information.
            """
        )
        doc["airr_mod"] = dedent(
            """\
            airr_mod
                Name of the modality with :term:`AIRR` information is stored in
                the :class:`~mudata.MuData` object. if an :class:`~anndata.AnnData` object
                is passed to the function, this parameter is ignored.
            """
        )
        doc["airr_key"] = dedent(
            """\
            airr_key
                Key under which the :term:`AIRR` information is stored in adata.obsm as an
                :term:`awkward array`.
            """
        )
        doc["chain_idx_key"] = dedent(
            """\
            chain_idx_key
                Key under which the chain indices are stored in adata.obsm.
                If chain indices are not present, :func:`~scirpy.pp.index_chains` is
                run with default parameters.
            """
        )
        doc["inplace"] = dedent(
            """\
            inplace
                If `True`, a column with the result will be stored in `obs`. Otherwise the result will be returned.
            """
        )
        doc["key_added"] = dedent(
            """\
            key_added
                Key under which the result will be stored in `obs`, if `inplace` is `True`. When the function is running
                on :class:`~mudata.MuData`, the result will be written to both `mdata.obs["{airr_mod}:{key_added}"]` and
                `mdata.mod[airr_mod].obs[key_added]`.
            """
        )
        return _doc_params(**doc, **kwargs)

    @staticmethod
    def check_schema_pre_v0_7(adata: AnnData):
        """Raise an error if AnnData is in pre scirpy v0.7 format."""
        if (
            # I would actually only use `scirpy_version` for the check, but
            # there might be cases where it gets lost (e.g. when rebuilding AnnData).
            # If a `v_call` is present, that's a safe sign that it is the AIRR schema, too
            "has_ir" in adata.obs.columns
            and ("IR_VJ_1_v_call" not in adata.obs.columns and "IR_VDJ_1_v_call" not in adata.obs.columns)
            and "scirpy_version" not in adata.uns
        ):
            raise ValueError(
                "It seems your anndata object is of a very old format used by scirpy < v0.7 "
                "which is not supported anymore. You might be best off reading in your data from scratch. "
                "If you absolutely want to, you can use scirpy < v0.13 to read that format, "
                "convert it to a legacy format, and convert it again using the most recent version of scirpy. "
            )

    def _check_airr_key_in_obsm(self):
        """Check if `adata` uses the latest scirpy schema.

        Raises ValueError if it doesn't.

        If `_airr_key` is not specified, we do not perform any check (could be a valid, non-scirpy anndata object)
        """
        if self._airr_key is None:
            return
        if self._airr_key not in self.adata.obsm:
            # First check for very old version. We don't support it at all anymore.
            DataHandler.check_schema_pre_v0_7(self.adata)
            if "IR_VJ_1_junction_aa" in self.adata.obs.columns:
                # otherwise suggest to use `upgrade_schema`
                raise ValueError(
                    f"No AIRR data found in adata.obsm['{self._airr_key}']. "
                    "Your AnnData object might be using an outdated schema. "
                    "Scirpy has updated the format of `adata` in v0.13. AIRR data is now stored as an "
                    "awkward array in `adata.obsm['airr']`."
                    "Please run `ir.io.upgrade_schema(adata) to update your AnnData object to "
                    "the latest version. "
                )
            else:
                raise KeyError(
                    dedent(
                        f"""\
                        No AIRR data found in adata.obsm['{self._airr_key}'].
                        See https://scirpy.scverse.org/en/latest/data-structure.html for more info about the scirpy data structure.
                        """
                    )
                )


DataHandler = DataHandler.inject_param_docs()(DataHandler)


def _allclose_sparse(A, B, atol=1e-8):
    """Check if two sparse matrices are almost equal.

    From https://stackoverflow.com/questions/47770906/how-to-test-if-two-sparse-arrays-are-almost-equal/47771340#47771340
    """
    if np.array_equal(A.shape, B.shape) == 0:
        return False

    r1, c1, v1 = scipy.sparse.find(A)
    r2, c2, v2 = scipy.sparse.find(B)
    index_match = np.array_equal(r1, r2) & np.array_equal(c1, c2)

    if index_match == 0:
        return False
    else:
        return np.allclose(v1, v2, atol=atol, equal_nan=True)


def _is_symmetric(M) -> bool:
    """Check if matrix M is symmetric"""
    if issparse(M):
        return _allclose_sparse(M, M.T)
    else:
        return np.allclose(M, M.T, 1e-6, 1e-6, equal_nan=True)


def _is_na2(x):
    """Check if an object or string is NaN.
    The function is vectorized over numpy arrays or pandas Series
    but also works for single values.

    Pandas Series are converted to numpy arrays.
    """
    return pd.isnull(x) or x in ("NaN", "nan", "None", "N/A", "")


_is_na = np.vectorize(_is_na2, otypes=[bool])


def _is_true2(x):
    """Evaluates true for bool(x) unless _is_false(x) evaluates true.
    I.e. strings like "false" evaluate as False.

    Everything that evaluates to _is_na(x) evaluates evaluate to False.

    The function is vectorized over numpy arrays or pandas Series
    but also works for single values.
    """
    return not _is_false2(x) and not _is_na2(x)


_is_true = np.vectorize(_is_true2, otypes=[bool])


def _is_false2(x):
    """Evaluates false for bool(False) and str("false")/str("False").
    The function is vectorized over numpy arrays or pandas Series.

    Everything that is NA as defined in `is_na()` evaluates to False.

    but also works for single values.
    """
    return (x in ("False", "false", "0") or not bool(x)) and not _is_na2(x)


_is_false = np.vectorize(lambda x: _is_false2(np.array(x).astype(object)), otypes=[bool])


def _normalize_counts(
    obs: pd.DataFrame, normalize: Union[bool, str], default_col: Union[None, str] = None
) -> np.ndarray:
    """
    Produces an array with group sizes that can be used to normalize
    counts in a DataFrame.

    Parameters
    ----------
    normalize
        If False, returns a scaling factor of `1`
        If True, computes the group sizes according to `default_col`
        If normalize is a colname, compute the group sizes according to the colname.
    """
    if not normalize:
        return np.ones(obs.shape[0])
    elif isinstance(normalize, str):
        normalize_col = normalize
    elif normalize is True and default_col is not None:
        normalize_col = default_col
    else:
        raise ValueError("No colname specified in either `normalize` or `default_col")

    # https://stackoverflow.com/questions/29791785/python-pandas-add-a-column-to-my-dataframe-that-counts-a-variable
    return 1 / cast(np.ndarray, obs.groupby(normalize_col)[normalize_col].transform("count").values)


def _read_to_str(path):
    """Read a file into a string"""
    with open(path) as f:
        return f.read()


def deprecated(message):
    """Decorator to mark a function as deprecated"""
    message = dedent(message)

    def deprecated_decorator(func):
        def deprecated_func(*args, **kwargs):
            warnings.warn(
                f"{func.__name__} is a deprecated function and will be removed in a "
                f"future version of scirpy. {message}",
                category=FutureWarning,
                stacklevel=2,
            )
            return func(*args, **kwargs)

        return deprecated_func

    return deprecated_decorator


def _translate_dna_to_protein(dna_seq: str):
    """Simple function to translate DNA to AA sequence.

    Avoid heavy dependencies such as skbio or Biopython.

    Taken from https://github.com/prestevez/dna2proteins/blob/master/dna2proteins.py
    Copyright (c) 2015 Patricio Rodrigo Estévez Soto
    """
    table = {
        "ATA": "I",
        "ATC": "I",
        "ATT": "I",
        "ATG": "M",
        "ACA": "T",
        "ACC": "T",
        "ACG": "T",
        "ACT": "T",
        "AAC": "N",
        "AAT": "N",
        "AAA": "K",
        "AAG": "K",
        "AGC": "S",
        "AGT": "S",
        "AGA": "R",
        "AGG": "R",
        "CTA": "L",
        "CTC": "L",
        "CTG": "L",
        "CTT": "L",
        "CCA": "P",
        "CCC": "P",
        "CCG": "P",
        "CCT": "P",
        "CAC": "H",
        "CAT": "H",
        "CAA": "Q",
        "CAG": "Q",
        "CGA": "R",
        "CGC": "R",
        "CGG": "R",
        "CGT": "R",
        "GTA": "V",
        "GTC": "V",
        "GTG": "V",
        "GTT": "V",
        "GCA": "A",
        "GCC": "A",
        "GCG": "A",
        "GCT": "A",
        "GAC": "D",
        "GAT": "D",
        "GAA": "E",
        "GAG": "E",
        "GGA": "G",
        "GGC": "G",
        "GGG": "G",
        "GGT": "G",
        "TCA": "S",
        "TCC": "S",
        "TCG": "S",
        "TCT": "S",
        "TTC": "F",
        "TTT": "F",
        "TTA": "L",
        "TTG": "L",
        "TAC": "Y",
        "TAT": "Y",
        "TAA": "_",
        "TAG": "_",
        "TGC": "C",
        "TGT": "C",
        "TGA": "_",
        "TGG": "W",
    }
    protein = []
    end = len(dna_seq) - (len(dna_seq) % 3) - 1
    for i in range(0, end, 3):
        codon = dna_seq[i : i + 3]
        if codon in table:
            aminoacid = table[codon]
            protein.append(aminoacid)
        else:
            protein.append("N")
    return "".join(protein)


def _parallelize_with_joblib(delayed_objects, *, total=None, **kwargs):
    """Wrapper around joblib.Parallel that shows a progressbar if the backend supports it.

    Progressbar solution from https://stackoverflow.com/a/76726101/2340703
    """
    try:
        return tqdm(Parallel(return_as="generator", **kwargs)(delayed_objects), total=total)
    except ValueError:
        logging.info(
            "Backend doesn't support return_as='generator'. No progress bar will be shown. "
            "Consider setting verbosity in joblib.parallel_config"
        )
        return Parallel(return_as="list", **kwargs)(delayed_objects)


def _get_usable_cpus(n_jobs: int = 0, use_numba: bool = False):
    """Get the number of CPUs available to the process

    If `n_jobs` is specified and > 0 that value will be returned unaltered.
    Otherwise will try to determine the number of CPUs available to the process which
    is not necessarily the number of CPUs available on the system.

    On MacOS, `os.sched_getaffinity` is not implemented, therefore we just return the cpu count there.
    """
    if n_jobs > 0:
        return n_jobs

    try:
<<<<<<< HEAD
        usable_cpus = os.sched_getaffinity(0)
=======
        return len(os.sched_getaffinity(0))
>>>>>>> e139ba30
    except AttributeError:
        usable_cpus = os.cpu_count()

    if use_numba:
        # When using numba, we should additionally repsect the `NUMBA_NUM_THREADS` variable as upper limit
        import numba.config

        usable_cpus = min(usable_cpus, numba.config.NUMBA_NUM_THREADS)

    return usable_cpus<|MERGE_RESOLUTION|>--- conflicted
+++ resolved
@@ -598,11 +598,7 @@
         return n_jobs
 
     try:
-<<<<<<< HEAD
-        usable_cpus = os.sched_getaffinity(0)
-=======
-        return len(os.sched_getaffinity(0))
->>>>>>> e139ba30
+        usable_cpus = len(os.sched_getaffinity(0))
     except AttributeError:
         usable_cpus = os.cpu_count()
 
