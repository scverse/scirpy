--- conflicted
+++ resolved
@@ -109,11 +109,8 @@
         dist_calc = metrics.HammingDistanceCalculator(n_jobs=n_jobs, **kwargs)
     elif metric == "normalized_hamming":
         dist_calc = metrics.HammingDistanceCalculator(n_jobs=n_jobs, normalize=True, **kwargs)
-<<<<<<< HEAD
     elif metric == "gpu_hamming":
         dist_calc = metrics.GPUHammingDistanceCalculator(**kwargs)
-=======
->>>>>>> 2b8b8e6f
     elif metric == "tcrdist":
         dist_calc = metrics.TCRdistDistanceCalculator(n_jobs=n_jobs, **kwargs)
     else:
