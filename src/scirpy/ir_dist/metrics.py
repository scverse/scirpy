import abc
import itertools
import multiprocessing
import warnings
from collections.abc import Sequence
from typing import Optional, Union

import joblib
import numba as nb
import numpy as np
import scipy.sparse
import scipy.spatial
from Levenshtein import distance as levenshtein_dist
from Levenshtein import hamming as hamming_dist
from scanpy import logging
from scipy.sparse import coo_matrix, csr_matrix

from scirpy.util import _doc_params, _parallelize_with_joblib, deprecated

_doc_params_parallel_distance_calculator = """\
n_jobs
    Number of jobs to use for the pairwise distance calculation, passed to
    :class:`joblib.Parallel`. If -1, use all CPUs (only for ParallelDistanceCalculators).
    Via the :class:`joblib.parallel_config` context manager, another backend (e.g. `dask`)
    can be selected.
block_size
    Deprecated. This is now set in `calc_dist_mat`.
"""


_doc_dist_mat = """\
Calculates the full pairwise distance matrix.

.. important::
  * Distances are offset by 1 to allow efficient use of sparse matrices
    (:math:`d' = d+1`).
  * That means, a `distance > cutoff` is represented as `0`, a `distance == 0`
    is represented as `1`, a `distance == 1` is represented as `2` and so on.
  * Only returns distances `<= cutoff`. Larger distances are eliminated
    from the sparse matrix.
  * Distances are non-negative.

"""


class DistanceCalculator(abc.ABC):
    """\
    Abstract base class for a :term:`CDR3`-sequence distance calculator.

    Parameters
    ----------
    cutoff:
        Distances > cutoff will be eliminated to make efficient use of sparse matrices.
        If None, the default cutoff shall be used.

    """

    #: The sparse matrix dtype. Defaults to uint8, constraining the max distance to 255.
    DTYPE = "uint8"

    def __init__(self, cutoff: Union[int, None]):
        if cutoff > 255:
            raise ValueError("Using a cutoff > 255 is not possible due to the `uint8` dtype used")
        self.cutoff = cutoff

    @_doc_params(dist_mat=_doc_dist_mat)
    @abc.abstractmethod
    def calc_dist_mat(self, seqs: Sequence[str], seqs2: Optional[Sequence[str]] = None) -> csr_matrix:
        """\
        Calculate pairwise distance matrix of all sequences in `seqs` and `seqs2`.

        When `seqs2` is omitted, computes the pairwise distance of `seqs` against
        itself.

        {dist_mat}

        Parameters
        ----------
        seqs
            array containing CDR3 sequences. Must not contain duplicates.
        seqs2
            second array containing CDR3 sequences. Must not contain
            duplicates either.

        Returns
        -------
        Sparse pairwise distance matrix.
        """

    @staticmethod
    def squarify(triangular_matrix: csr_matrix) -> csr_matrix:
        """Mirror a triangular matrix at the diagonal to make it a square matrix.

        The input matrix *must* be upper triangular to begin with, otherwise
        the results will be incorrect. No guard rails!
        """
        assert triangular_matrix.shape[0] == triangular_matrix.shape[1], "needs to be square matrix"
        # The matrix is already upper diagonal. Use the transpose method, see
        # https://stackoverflow.com/a/58806735/2340703.
        return triangular_matrix + triangular_matrix.T - scipy.sparse.diags(triangular_matrix.diagonal())


@_doc_params(params=_doc_params_parallel_distance_calculator)
class ParallelDistanceCalculator(DistanceCalculator):
    """
    Abstract base class for a DistanceCalculator that computes distances in parallel.

    It does so in a blockwise fashion. The function computing distances
    for a single block needs to be overriden.

    Parameters
    ----------
    {params}
    """

    def __init__(
        self,
        cutoff: int,
        *,
        n_jobs: int = -1,
        block_size: Optional[int] = None,
    ):
        super().__init__(cutoff)
        self.n_jobs = n_jobs
        if block_size is not None:
            warnings.warn(
                "The `block_size` parameter is now set in the `calc_dist_mat` function instead of the object level. It is ignored here.",
                category=FutureWarning,
            )

    @abc.abstractmethod
    def _compute_block(
        self,
        seqs1: Sequence[str],
        seqs2: Union[Sequence[str], None],
        origin: tuple[int, int],
    ) -> tuple[int, int, int]:
        """Compute the distances for a block of the matrix

        Parameters
        ----------
        seqs1
            array containing sequences
        seqs2
            other array containing sequences. If `None` compute the square matrix
            of `seqs1` and iteratoe over the upper triangle including the diagonal only.
        origin
            row, col coordinates of the origin of the block.

        Returns
        -------
        List of (distance, row, col) tuples for all elements with distance != 0.
        row, col must be the coordinates in the final matrix (they can be derived using
        `origin`). Can't be a generator because this needs to be picklable.
        """

    @staticmethod
    def _block_iter(
        seqs1: Sequence[str],
        seqs2: Optional[Sequence[str]] = None,
        block_size: Optional[int] = 50,
    ) -> tuple[Sequence[str], Union[Sequence[str], None], tuple[int, int]]:
        """Iterate over sequences in blocks.

        Parameters
        ----------
        seqs1
            array containing (unique) sequences
        seqs2
            array containing other sequences. If `None` compute
            the square matrix of `seqs1` and iterate over the upper triangle (including
            the diagonal) only.
        block_size
            side length of a block (will have `block_size ** 2` elements.)

        Yields
        ------
        seqs1
            subset of length `block_size` of seqs1
        seqs2
            subset of length `block_size` of seqs2. If seqs2 is None, this will
            be `None` if the block is on the diagonal, or a subset of seqs1 otherwise.
        origin
            (row, col) coordinates of the origin of the block.
        """
        square_mat = seqs2 is None
        if square_mat:
            seqs2 = seqs1
        for row in range(0, len(seqs1), block_size):
            start_col = row if square_mat else 0
            for col in range(start_col, len(seqs2), block_size):
                if row == col and square_mat:
                    # block on the diagonal.
                    # yield None for seqs2 to indicate that we only want the upper
                    # diagonal.
                    yield seqs1[row : row + block_size], None, (row, row)
                else:
                    yield seqs1[row : row + block_size], seqs2[col : col + block_size], (row, col)

    def calc_dist_mat(
        self, seqs: Sequence[str], seqs2: Optional[Sequence[str]] = None, *, block_size: Optional[int] = None
    ) -> csr_matrix:
        """Calculate the distance matrix.

        See :meth:`DistanceCalculator.calc_dist_mat`.

        Parameters
        ----------
        seqs
            array containing CDR3 sequences. Must not contain duplicates.
        seqs2
            second array containing CDR3 sequences. Must not contain
            duplicates either.
        block_size
            The width of a block that's sent to a worker. A block contains
            `block_size ** 2` elements. If `None` the block
            size is determined automatically based on the problem size.



        Returns
        -------
        Sparse pairwise distance matrix.
        """
        problem_size = len(seqs) * len(seqs2) if seqs2 is not None else len(seqs) ** 2
        # dynamicall adjust the block size such that there are ~1000 blocks within a range of 50 and 5000
        block_size = int(np.ceil(min(max(np.sqrt(problem_size / 1000), 50), 5000)))
        logging.info(f"block size set to {block_size}")

        # precompute blocks as list to have total number of blocks for progressbar
        blocks = list(self._block_iter(seqs, seqs2, block_size=block_size))

        block_results = _parallelize_with_joblib(
            (joblib.delayed(self._compute_block)(*block) for block in blocks), total=len(blocks), n_jobs=self.n_jobs
        )

        try:
            dists, rows, cols = zip(*itertools.chain(*block_results))
        except ValueError:
            # happens when there is no match at all
            dists, rows, cols = (), (), ()

        shape = (len(seqs), len(seqs2)) if seqs2 is not None else (len(seqs), len(seqs))
        score_mat = scipy.sparse.coo_matrix((dists, (rows, cols)), dtype=self.DTYPE, shape=shape)
        score_mat.eliminate_zeros()
        score_mat = score_mat.tocsr()

        if seqs2 is None:
            score_mat = self.squarify(score_mat)

        return score_mat


class IdentityDistanceCalculator(DistanceCalculator):
    """\
    Calculates the Identity-distance between :term:`CDR3` sequences.

    The identity distance is defined as
        * `0`, if sequences are identical
        * `1`, if sequences are not identical.

    Choosing a cutoff:
        For this DistanceCalculator, per definition, the cutoff = 0.
        The `cutoff` argument is ignored.

    Parameters
    ----------
    cutoff
        Will eleminate distances > cutoff to make efficient
        use of sparse matrices. For the IdentityDistanceCalculator this argument
        will be ignored and is always 0.
    """

    def __init__(self, cutoff: int = 0):
        cutoff = 0
        super().__init__(cutoff)

    def calc_dist_mat(self, seqs: np.ndarray, seqs2: np.ndarray = None) -> csr_matrix:
        """In this case, the offseted distance matrix is the identity matrix.

        More details: :meth:`DistanceCalculator.calc_dist_mat`
        """
        if seqs2 is None:
            # In this case, the offsetted distance matrix is the identity matrix
            return scipy.sparse.identity(len(seqs), dtype=self.DTYPE, format="csr")
        else:
            # actually compare the values
            def coord_generator():
                for (i1, s1), (i2, s2) in itertools.product(enumerate(seqs), enumerate(seqs2)):
                    if s1 == s2:
                        yield 1, i1, i2

            try:
                d, row, col = zip(*coord_generator())
            except ValueError:
                # happens when there is no match at all
                d, row, col = (), (), ()

            return coo_matrix((d, (row, col)), dtype=self.DTYPE, shape=(len(seqs), len(seqs2))).tocsr()


@_doc_params(params=_doc_params_parallel_distance_calculator)
class LevenshteinDistanceCalculator(ParallelDistanceCalculator):
    """\
    Calculates the Levenshtein edit-distance between sequences.

    The edit distance is the total number of deletion, addition and modification
    events.

    This class relies on `Python-levenshtein <https://github.com/ztane/python-Levenshtein>`_
    to calculate the distances.

    Choosing a cutoff:
        Each modification stands for a deletion, addition or modification event.
        While lacking empirical data, it seems unlikely that CDR3 sequences with more
        than two modifications still recognize the same antigen.

    Parameters
    ----------
    cutoff
        Will eleminate distances > cutoff to make efficient
        use of sparse matrices. The default cutoff is `2`.
    {params}
    """

    def __init__(self, cutoff: int = 2, **kwargs):
        super().__init__(cutoff, **kwargs)

    def _compute_block(self, seqs1, seqs2, origin):
        origin_row, origin_col = origin
        if seqs2 is not None:
            # compute the full matrix
            coord_iterator = itertools.product(enumerate(seqs1), enumerate(seqs2))
        else:
            # compute only upper triangle in this case
            coord_iterator = itertools.combinations_with_replacement(enumerate(seqs1), r=2)

        result = []
        for (row, s1), (col, s2) in coord_iterator:
            d = levenshtein_dist(s1, s2)
            if d <= self.cutoff:
                result.append((d + 1, origin_row + row, origin_col + col))

        return result


@_doc_params(params=_doc_params_parallel_distance_calculator)
class HammingDistanceCalculator(ParallelDistanceCalculator):
    """\
    Calculates the Hamming distance between sequences of identical length.

    The edit distance is the total number of substitution events. Sequences
    with different lengths will be treated as though they exceeded the
    distance-cutoff, i.e. they receive a distance of `0` in the sparse distance
    matrix and will not be connected by an edge in the graph.

    This class relies on `Python-levenshtein <https://github.com/ztane/python-Levenshtein>`_
    to calculate the distances.

    Choosing a cutoff:
        Each modification stands for a substitution event.
        While lacking empirical data, it seems unlikely that CDR3 sequences with more
        than two modifications still recognize the same antigen.

    Parameters
    ----------
    cutoff
        Will eleminate distances > cutoff to make efficient
        use of sparse matrices. The default cutoff is `2`.
    {params}
    """

    def __init__(self, cutoff: int = 2, **kwargs):
        super().__init__(cutoff, **kwargs)

    def _compute_block(self, seqs1, seqs2, origin):
        origin_row, origin_col = origin
        if seqs2 is not None:
            # compute the full matrix
            coord_iterator = itertools.product(enumerate(seqs1), enumerate(seqs2))
        else:
            # compute only upper triangle in this case
            coord_iterator = itertools.combinations_with_replacement(enumerate(seqs1), r=2)

        result = []
        for (row, s1), (col, s2) in coord_iterator:
            # require identical length of sequences
            if len(s1) != len(s2):
                continue
            d = hamming_dist(s1, s2)
            if d <= self.cutoff:
                result.append((d + 1, origin_row + row, origin_col + col))

        return result


def _make_numba_matrix(distance_matrix: dict, alphabet: str = "ARNDCQEGHILKMFPSTWYVBZX*") -> np.ndarray:
    """Creates a numba compatible distance matrix from a dict of tuples.

    Parameters
    ----------
    distance_matrix:
        Keys are tuples like ('A', 'C') with values containing an integer.
    alphabet:

    Returns
    -------
    distance_matrix:
        distance lookup matrix
    """
    dm = np.zeros((len(alphabet), len(alphabet)), dtype=np.int32)
    for (aa1, aa2), d in distance_matrix.items():
        dm[alphabet.index(aa1), alphabet.index(aa2)] = d
        dm[alphabet.index(aa2), alphabet.index(aa1)] = d
    return dm


class TCRdistDistanceCalculator:
    """Computes pairwise distances between TCR CDR3 sequences based on the "tcrdist" distance metric.

    The code of this class is heavily based on `pwseqdist <https://github.com/agartland/pwseqdist/blob/master/pwseqdist>`_.
    Reused under MIT license, Copyright (c) 2020 Andrew Fiore-Gartland.

    Using default weight, gap penalty, ntrim and ctrim is equivalent to the
    original distance published in :cite:`TCRdist`.

    Parameters
    ----------
    dist_weight:
        Weight applied to the mismatch distances before summing with the gap penalties
    gap_penalty:
        Distance penalty for the difference in the length of the two sequences
    ntrim/ctrim:
        Positions trimmed off the N-terminus (0) and C-terminus (L-1) ends of the peptide sequence. These symbols will be ignored
        in the distance calculation.
    fixed_gappos:
        If True, insert gaps at a fixed position after the cysteine residue statring the CDR3 (typically position 6).
        If False, find the "optimal" position for inserting the gaps to make up the difference in length
    cutoff:
        Will eleminate distances > cutoff to make efficient
        use of sparse matrices.
    n_jobs:
        Number of jobs (processes) to use for the pairwise distance calculation
    """

    parasail_aa_alphabet = "ARNDCQEGHILKMFPSTWYVBZX"
    parasail_aa_alphabet_with_unknown = "ARNDCQEGHILKMFPSTWYVBZX*"
    # fmt: off
    tcr_dict_distance_matrix = {('A', 'A'): 0,  ('A', 'C'): 4,  ('A', 'D'): 4,  ('A', 'E'): 4,  ('A', 'F'): 4,  ('A', 'G'): 4,  ('A', 'H'): 4,  ('A', 'I'): 4,  ('A', 'K'): 4,  ('A', 'L'): 4,  ('A', 'M'): 4,  ('A', 'N'): 4,  ('A', 'P'): 4,  ('A', 'Q'): 4,  ('A', 'R'): 4,  ('A', 'S'): 3,  ('A', 'T'): 4,  ('A', 'V'): 4,  ('A', 'W'): 4,  ('A', 'Y'): 4,  ('C', 'A'): 4,  ('C', 'C'): 0,  ('C', 'D'): 4,  ('C', 'E'): 4,  ('C', 'F'): 4,  ('C', 'G'): 4,  ('C', 'H'): 4,  ('C', 'I'): 4,  ('C', 'K'): 4,  ('C', 'L'): 4,  ('C', 'M'): 4,  ('C', 'N'): 4,  ('C', 'P'): 4,  ('C', 'Q'): 4,  ('C', 'R'): 4,  ('C', 'S'): 4,  ('C', 'T'): 4,  ('C', 'V'): 4,  ('C', 'W'): 4,  ('C', 'Y'): 4,  ('D', 'A'): 4,  ('D', 'C'): 4,  ('D', 'D'): 0,  ('D', 'E'): 2,  ('D', 'F'): 4,  ('D', 'G'): 4,  ('D', 'H'): 4,  ('D', 'I'): 4,  ('D', 'K'): 4,  ('D', 'L'): 4,  ('D', 'M'): 4,  ('D', 'N'): 3,  ('D', 'P'): 4,  ('D', 'Q'): 4,  ('D', 'R'): 4,  ('D', 'S'): 4,  ('D', 'T'): 4,  ('D', 'V'): 4,  ('D', 'W'): 4,  ('D', 'Y'): 4,  ('E', 'A'): 4,  ('E', 'C'): 4,  ('E', 'D'): 2,  ('E', 'E'): 0,  ('E', 'F'): 4,  ('E', 'G'): 4,  ('E', 'H'): 4,  ('E', 'I'): 4,  ('E', 'K'): 3,  ('E', 'L'): 4,  ('E', 'M'): 4,  ('E', 'N'): 4,  ('E', 'P'): 4,  ('E', 'Q'): 2,  ('E', 'R'): 4,  ('E', 'S'): 4,  ('E', 'T'): 4,  ('E', 'V'): 4,  ('E', 'W'): 4,  ('E', 'Y'): 4,  ('F', 'A'): 4,  ('F', 'C'): 4,  ('F', 'D'): 4,  ('F', 'E'): 4,  ('F', 'F'): 0,  ('F', 'G'): 4,  ('F', 'H'): 4,  ('F', 'I'): 4,  ('F', 'K'): 4,  ('F', 'L'): 4,  ('F', 'M'): 4,  ('F', 'N'): 4,  ('F', 'P'): 4,  ('F', 'Q'): 4,  ('F', 'R'): 4,  ('F', 'S'): 4,  ('F', 'T'): 4,  ('F', 'V'): 4,  ('F', 'W'): 3,  ('F', 'Y'): 1,  ('G', 'A'): 4,  ('G', 'C'): 4,  ('G', 'D'): 4,  ('G', 'E'): 4,  ('G', 'F'): 4,  ('G', 'G'): 0,  ('G', 'H'): 4,  ('G', 'I'): 4,  ('G', 'K'): 4,  ('G', 'L'): 4,  ('G', 'M'): 4,  ('G', 'N'): 4,  ('G', 'P'): 4,  ('G', 'Q'): 4,  ('G', 'R'): 4,  ('G', 'S'): 4,  ('G', 'T'): 4,  ('G', 'V'): 4,  ('G', 'W'): 4,  ('G', 'Y'): 4,  ('H', 'A'): 4,  ('H', 'C'): 4,  ('H', 'D'): 4,  ('H', 'E'): 4,  ('H', 'F'): 4,  ('H', 'G'): 4,  ('H', 'H'): 0,  ('H', 'I'): 4,  ('H', 'K'): 4,  ('H', 'L'): 4,  ('H', 'M'): 4,  ('H', 'N'): 3,  ('H', 'P'): 4,  ('H', 'Q'): 4,  ('H', 'R'): 4,  ('H', 'S'): 4,  ('H', 'T'): 4,  ('H', 'V'): 4,  ('H', 'W'): 4,  ('H', 'Y'): 2,  ('I', 'A'): 4,  ('I', 'C'): 4,  ('I', 'D'): 4,  ('I', 'E'): 4,  ('I', 'F'): 4,  ('I', 'G'): 4,  ('I', 'H'): 4,  ('I', 'I'): 0,  ('I', 'K'): 4,  ('I', 'L'): 2,  ('I', 'M'): 3,  ('I', 'N'): 4,  ('I', 'P'): 4,  ('I', 'Q'): 4,  ('I', 'R'): 4,  ('I', 'S'): 4,  ('I', 'T'): 4,  ('I', 'V'): 1,  ('I', 'W'): 4,  ('I', 'Y'): 4,  ('K', 'A'): 4,  ('K', 'C'): 4,  ('K', 'D'): 4,  ('K', 'E'): 3,  ('K', 'F'): 4,  ('K', 'G'): 4,  ('K', 'H'): 4,  ('K', 'I'): 4,  ('K', 'K'): 0,  ('K', 'L'): 4,  ('K', 'M'): 4,  ('K', 'N'): 4,  ('K', 'P'): 4,  ('K', 'Q'): 3,  ('K', 'R'): 2,  ('K', 'S'): 4,  ('K', 'T'): 4,  ('K', 'V'): 4,  ('K', 'W'): 4,  ('K', 'Y'): 4,  ('L', 'A'): 4,  ('L', 'C'): 4,  ('L', 'D'): 4,  ('L', 'E'): 4,  ('L', 'F'): 4,  ('L', 'G'): 4,  ('L', 'H'): 4,  ('L', 'I'): 2,  ('L', 'K'): 4,  ('L', 'L'): 0,  ('L', 'M'): 2,  ('L', 'N'): 4,  ('L', 'P'): 4,  ('L', 'Q'): 4,  ('L', 'R'): 4,  ('L', 'S'): 4,  ('L', 'T'): 4,  ('L', 'V'): 3,  ('L', 'W'): 4,  ('L', 'Y'): 4,  ('M', 'A'): 4,  ('M', 'C'): 4,  ('M', 'D'): 4,  ('M', 'E'): 4,  ('M', 'F'): 4,  ('M', 'G'): 4,  ('M', 'H'): 4,  ('M', 'I'): 3,  ('M', 'K'): 4,  ('M', 'L'): 2,  ('M', 'M'): 0,  ('M', 'N'): 4,  ('M', 'P'): 4,  ('M', 'Q'): 4,  ('M', 'R'): 4,  ('M', 'S'): 4,  ('M', 'T'): 4,  ('M', 'V'): 3,  ('M', 'W'): 4,  ('M', 'Y'): 4,  ('N', 'A'): 4,  ('N', 'C'): 4,  ('N', 'D'): 3,  ('N', 'E'): 4,  ('N', 'F'): 4,  ('N', 'G'): 4,  ('N', 'H'): 3,  ('N', 'I'): 4,  ('N', 'K'): 4,  ('N', 'L'): 4,  ('N', 'M'): 4,  ('N', 'N'): 0,  ('N', 'P'): 4,  ('N', 'Q'): 4,  ('N', 'R'): 4,  ('N', 'S'): 3,  ('N', 'T'): 4,  ('N', 'V'): 4,  ('N', 'W'): 4,  ('N', 'Y'): 4,  ('P', 'A'): 4,  ('P', 'C'): 4,  ('P', 'D'): 4,  ('P', 'E'): 4,  ('P', 'F'): 4,  ('P', 'G'): 4,  ('P', 'H'): 4,  ('P', 'I'): 4,  ('P', 'K'): 4,  ('P', 'L'): 4,  ('P', 'M'): 4,  ('P', 'N'): 4,  ('P', 'P'): 0,  ('P', 'Q'): 4,  ('P', 'R'): 4,  ('P', 'S'): 4,  ('P', 'T'): 4,  ('P', 'V'): 4,  ('P', 'W'): 4,  ('P', 'Y'): 4,  ('Q', 'A'): 4,  ('Q', 'C'): 4,  ('Q', 'D'): 4,  ('Q', 'E'): 2,  ('Q', 'F'): 4,  ('Q', 'G'): 4,  ('Q', 'H'): 4,  ('Q', 'I'): 4,  ('Q', 'K'): 3,  ('Q', 'L'): 4,  ('Q', 'M'): 4,  ('Q', 'N'): 4,  ('Q', 'P'): 4,  ('Q', 'Q'): 0,  ('Q', 'R'): 3,  ('Q', 'S'): 4,  ('Q', 'T'): 4,  ('Q', 'V'): 4,  ('Q', 'W'): 4,  ('Q', 'Y'): 4,  ('R', 'A'): 4,  ('R', 'C'): 4,  ('R', 'D'): 4,  ('R', 'E'): 4,  ('R', 'F'): 4,  ('R', 'G'): 4,  ('R', 'H'): 4,  ('R', 'I'): 4,  ('R', 'K'): 2,  ('R', 'L'): 4,  ('R', 'M'): 4,  ('R', 'N'): 4,  ('R', 'P'): 4,  ('R', 'Q'): 3,  ('R', 'R'): 0,  ('R', 'S'): 4,  ('R', 'T'): 4,  ('R', 'V'): 4,  ('R', 'W'): 4,  ('R', 'Y'): 4,  ('S', 'A'): 3,  ('S', 'C'): 4,  ('S', 'D'): 4,  ('S', 'E'): 4,  ('S', 'F'): 4,  ('S', 'G'): 4,  ('S', 'H'): 4,  ('S', 'I'): 4,  ('S', 'K'): 4,  ('S', 'L'): 4,  ('S', 'M'): 4,  ('S', 'N'): 3,  ('S', 'P'): 4,  ('S', 'Q'): 4,  ('S', 'R'): 4,  ('S', 'S'): 0,  ('S', 'T'): 3,  ('S', 'V'): 4,  ('S', 'W'): 4,  ('S', 'Y'): 4,  ('T', 'A'): 4,  ('T', 'C'): 4,  ('T', 'D'): 4,  ('T', 'E'): 4,  ('T', 'F'): 4,  ('T', 'G'): 4,  ('T', 'H'): 4,  ('T', 'I'): 4,  ('T', 'K'): 4,  ('T', 'L'): 4,  ('T', 'M'): 4,  ('T', 'N'): 4,  ('T', 'P'): 4,  ('T', 'Q'): 4,  ('T', 'R'): 4,  ('T', 'S'): 3,  ('T', 'T'): 0,  ('T', 'V'): 4,  ('T', 'W'): 4,  ('T', 'Y'): 4,  ('V', 'A'): 4,  ('V', 'C'): 4,  ('V', 'D'): 4,  ('V', 'E'): 4,  ('V', 'F'): 4,  ('V', 'G'): 4,  ('V', 'H'): 4,  ('V', 'I'): 1,  ('V', 'K'): 4,  ('V', 'L'): 3,  ('V', 'M'): 3,  ('V', 'N'): 4,  ('V', 'P'): 4,  ('V', 'Q'): 4,  ('V', 'R'): 4,  ('V', 'S'): 4,  ('V', 'T'): 4,  ('V', 'V'): 0,  ('V', 'W'): 4,  ('V', 'Y'): 4,  ('W', 'A'): 4,  ('W', 'C'): 4,  ('W', 'D'): 4,  ('W', 'E'): 4,  ('W', 'F'): 3,  ('W', 'G'): 4,  ('W', 'H'): 4,  ('W', 'I'): 4,  ('W', 'K'): 4,  ('W', 'L'): 4,  ('W', 'M'): 4,  ('W', 'N'): 4,  ('W', 'P'): 4,  ('W', 'Q'): 4,  ('W', 'R'): 4,  ('W', 'S'): 4,  ('W', 'T'): 4,  ('W', 'V'): 4,  ('W', 'W'): 0,  ('W', 'Y'): 2,  ('Y', 'A'): 4,  ('Y', 'C'): 4,  ('Y', 'D'): 4,  ('Y', 'E'): 4,  ('Y', 'F'): 1,  ('Y', 'G'): 4,  ('Y', 'H'): 2,  ('Y', 'I'): 4,  ('Y', 'K'): 4,  ('Y', 'L'): 4,  ('Y', 'M'): 4,  ('Y', 'N'): 4,  ('Y', 'P'): 4,  ('Y', 'Q'): 4,  ('Y', 'R'): 4,  ('Y', 'S'): 4,  ('Y', 'T'): 4,  ('Y', 'V'): 4,  ('Y', 'W'): 2,  ('Y', 'Y'): 0}
    # fmt: on
    tcr_nb_distance_matrix = _make_numba_matrix(tcr_dict_distance_matrix, parasail_aa_alphabet_with_unknown)

    def __init__(
        self,
        cutoff: int = 20,
        *,
        dist_weight: int = 3,
        gap_penalty: int = 4,
        ntrim: int = 3,
        ctrim: int = 2,
        fixed_gappos: bool = True,
        n_jobs: int = 1,
    ):
        self.dist_weight = dist_weight
        self.gap_penalty = gap_penalty
        self.ntrim = ntrim
        self.ctrim = ctrim
        self.fixed_gappos = fixed_gappos
        self.cutoff = cutoff
        self.n_jobs = n_jobs

    @staticmethod
    def _seqs2mat(
        seqs: Sequence[str], alphabet: str = parasail_aa_alphabet, max_len: Union[None, int] = None
    ) -> tuple[np.ndarray, np.ndarray]:
        """Convert a collection of gene sequences into a
        numpy matrix of integers for fast comparison.

        Parameters
        ----------
        seqs:
            Sequence of strings

        Returns
        -------
        mat:
            matrix with gene sequences encoded as integers
        L:
            vector with length values of the gene sequences in the matrix

        Examples
        --------
        >>> seqs2mat(["CAT", "HAT"])
        array([[ 4,  0, 16],
            [ 8,  0, 16]], dtype=int8)

        Notes
        -----
        Requires all seqs to have the same length, therefore shorter sequences
        are filled up with -1 entries at the end.
        """
        if max_len is None:
            max_len = np.max([len(s) for s in seqs])
        mat = -1 * np.ones((len(seqs), max_len), dtype=np.int8)
        L = np.zeros(len(seqs), dtype=np.int8)
        for si, s in enumerate(seqs):
            L[si] = len(s)
            for aai in range(max_len):
                if aai >= len(s):
                    break
                try:
                    mat[si, aai] = alphabet.index(s[aai])
                except ValueError:
                    # Unknown symbols given value for last column/row of matrix
                    mat[si, aai] = len(alphabet)
        return mat, L

    @staticmethod
<<<<<<< HEAD
    def _tcrdist_mat(
        *,
=======
    @nb.jit(nopython=True, parallel=False, nogil=True)
    def _nb_tcrdist_mat(
>>>>>>> d1db8481
        seqs_mat1: np.ndarray,
        seqs_mat2: np.ndarray,
        seqs_L1: np.ndarray,
        seqs_L2: np.ndarray,
<<<<<<< HEAD
        is_symmetric: bool = False,
        start_column: int = 0,
=======
>>>>>>> d1db8481
        distance_matrix: np.ndarray = tcr_nb_distance_matrix,
        dist_weight: int = 3,
        gap_penalty: int = 4,
        ntrim: int = 3,
        ctrim: int = 2,
        fixed_gappos: bool = True,
        cutoff: int = 20,
<<<<<<< HEAD
    ) -> tuple[list[np.ndarray], list[np.ndarray], np.ndarray]: 
        """Computes the pairwise TCRdist distances for sequences in seqs_mat1 and seqs_mat2.
        
        This function is a wrapper and contains an inner JIT compiled numba function without parameters. The reason for this is
        that this way some of the parameters can be treated as constant by numba and this allows for a better optimization
        of the numba compiler in this specific case.
        
        If this function is used to compute a block of a bigger result matrix, is_symmetric and start_column
        can be used to only compute the part of the block that would be part of the upper triangular matrix of the
        result matrix.
=======
    ) -> tuple[list[np.ndarray], list[np.ndarray], np.ndarray]:
        """Computes the pairwise TCRdist distances for sequences in seqs_mat1 and seqs_mat2.
>>>>>>> d1db8481

        Note: to use with non-CDR3 sequences set ntrim and ctrim to 0.

        Parameters
        ----------
        seqs_mat1/2:
            Matrix containing sequences created by seqs2mat with padding to accomodate
            sequences of different lengths (-1 padding)
        seqs_L1/2:
            A vector containing the length of each sequence in the respective seqs_mat matrix,
            without the padding in seqs_mat
<<<<<<< HEAD
        is_symmetric:
            Determines whether the final result matrix is symmetric, assuming that this function is
            only used to compute a block of a bigger result matrix
        start_column:
            Determines at which column the calculation should be started. This is only used if this function is
            used to compute a block of a bigger result matrix that is symmetric
=======
>>>>>>> d1db8481
        distance_matrix:
            A square distance matrix (NOT a similarity matrix).
            Matrix must match the alphabet that was used to create
            seqs_mat, where each AA is represented by an index into the alphabet.
        dist_weight:
            Weight applied to the mismatch distances before summing with the gap penalties
        gap_penalty:
            Distance penalty for the difference in the length of the two sequences
        ntrim/ctrim:
            Positions trimmed off the N-terminus (0) and C-terminus (L-1) ends of the peptide sequence. These symbols will be ignored
            in the distance calculation.
        fixed_gappos:
            If True, insert gaps at a fixed position after the cysteine residue statring the CDR3 (typically position 6).
            If False, find the "optimal" position for inserting the gaps to make up the difference in length

        Returns
        -------
        data_rows:
            List with arrays containing the non-zero data values of the result matrix per row,
            needed to create the final scipy CSR result matrix later
        indices_rows:
            List with arrays containing the non-zero entry column indeces of the result matrix per row,
            needed to create the final scipy CSR result matrix later
        row_element_counts:
            Array with integers that indicate the amount of non-zero values of the result matrix per row,
            needed to create the final scipy CSR result matrix later
        """
<<<<<<< HEAD
        
        dist_mat_weighted = distance_matrix * dist_weight
        start_column *= is_symmetric

        @nb.jit(nopython=True, parallel=False, nogil=True)
        def _nb_tcrdist_mat():
            
            assert seqs_mat1.shape[0] == seqs_L1.shape[0]
            assert seqs_mat2.shape[0] == seqs_L2.shape[0]

            data_rows = nb.typed.List()
            indices_rows = nb.typed.List()
            row_element_counts = np.zeros(seqs_mat1.shape[0])
            
            empty_row = np.zeros(0)
            for i in range(0,seqs_mat1.shape[0]):
                data_rows.append(empty_row)
                indices_rows.append(empty_row)

            data_row = np.zeros(seqs_mat2.shape[0])
            indices_row = np.zeros(seqs_mat2.shape[0])
            for row_index in range(seqs_mat1.shape[0]):
                row_end_index = 0
                for col_index in range(start_column + row_index*is_symmetric, seqs_mat2.shape[0]):
                    q_L = seqs_L1[row_index]
                    s_L = seqs_L2[col_index]
                    distance = 1
                    
                    if(q_L==s_L):
                        for i in range(ntrim, q_L - ctrim):
                            distance += dist_mat_weighted[seqs_mat1[row_index, i], seqs_mat2[col_index, i]]

                    else:
                        short_len = min(q_L, s_L)
                        len_diff = abs(q_L - s_L)
                        if fixed_gappos:
                            min_gappos = min(6, 3 + (short_len - 5) // 2)
                            max_gappos = min_gappos
                        else:
                            min_gappos = 5
                            max_gappos = short_len - 1 - 4
                            while min_gappos > max_gappos:
                                min_gappos -= 1
                                max_gappos += 1
                        min_dist = -1

                        for gappos in range(min_gappos, max_gappos + 1):
                            tmp_dist = 0

                            remainder = short_len - gappos
                            for n_i in range(ntrim, gappos):
                                tmp_dist += dist_mat_weighted[seqs_mat1[row_index, n_i], seqs_mat2[col_index, n_i]]

                            for c_i in range(ctrim, remainder):
                                tmp_dist += dist_mat_weighted[seqs_mat1[row_index, q_L - 1 - c_i], seqs_mat2[col_index, s_L - 1 - c_i]]

                            if tmp_dist < min_dist or min_dist == -1:
                                min_dist = tmp_dist

                            if min_dist == 0:
                                break

                        distance = min_dist + len_diff * gap_penalty + 1
                    
                    if(distance <= cutoff + 1):
                        data_row[row_end_index] = distance
                        indices_row[row_end_index] = col_index
                        row_end_index += 1

                data_rows[row_index] = data_row[0:row_end_index].copy()
                indices_rows[row_index] = indices_row[0:row_end_index].copy()
                row_element_counts[row_index] = row_end_index
            return data_rows, indices_rows, row_element_counts
        
        data_rows, indices_rows, row_element_counts = _nb_tcrdist_mat()

        return data_rows, indices_rows, row_element_counts

    def _calc_dist_mat_block(self, seqs: Sequence[str], seqs2: Optional[Sequence[str]] = None, is_symmetric: bool = False, start_column: int = 0) -> csr_matrix:
        """Computes a block of the final TCRdist distance matrix and returns it as CSR matrix.
        If the final result matrix that consists of all blocks together is symmetric, only the part of the block that would
        contribute to the upper triangular matrix of the final result will be computed.
        """
=======
        assert seqs_mat1.shape[0] == seqs_L1.shape[0]
        assert seqs_mat2.shape[0] == seqs_L2.shape[0]

        data_rows = nb.typed.List()
        indices_rows = nb.typed.List()
        row_element_counts = np.zeros(seqs_mat1.shape[0])

        empty_row = np.zeros(0)
        for _ in range(0, seqs_mat1.shape[0]):
            data_rows.append(empty_row)
            indices_rows.append(empty_row)

        for row_index in range(seqs_mat1.shape[0]):
            data_row = np.zeros(seqs_mat2.shape[0])
            indices_row = np.zeros(seqs_mat2.shape[0])
            row_end_index = 0

            for col_index in range(seqs_mat2.shape[0]):
                q_L = seqs_L1[row_index]
                s_L = seqs_L2[col_index]
                if q_L == s_L:
                    distance = 1
                    for i in range(ntrim, q_L - ctrim):
                        distance += distance_matrix[seqs_mat1[row_index, i], seqs_mat2[col_index, i]] * dist_weight

                    if distance <= cutoff + 1:
                        data_row[row_end_index] = distance
                        indices_row[row_end_index] = col_index
                        row_end_index += 1
                    continue

                short_len = min(q_L, s_L)
                len_diff = abs(q_L - s_L)
                if fixed_gappos:
                    min_gappos = min(6, 3 + (short_len - 5) // 2)
                    max_gappos = min_gappos
                else:
                    min_gappos = 5
                    max_gappos = short_len - 1 - 4
                    while min_gappos > max_gappos:
                        min_gappos -= 1
                        max_gappos += 1
                min_dist = -1

                for gappos in range(min_gappos, max_gappos + 1):
                    tmp_dist = 0

                    remainder = short_len - gappos
                    for n_i in range(ntrim, gappos):
                        tmp_dist += distance_matrix[seqs_mat1[row_index, n_i], seqs_mat2[col_index, n_i]]

                    for c_i in range(ctrim, remainder):
                        tmp_dist += distance_matrix[
                            seqs_mat1[row_index, q_L - 1 - c_i], seqs_mat2[col_index, s_L - 1 - c_i]
                        ]

                    if tmp_dist < min_dist or min_dist == -1:
                        min_dist = tmp_dist

                    if min_dist == 0:
                        break

                distance = min_dist * dist_weight + len_diff * gap_penalty + 1
                if distance <= cutoff + 1:
                    data_row[row_end_index] = distance
                    indices_row[row_end_index] = col_index
                    row_end_index += 1

            data_rows[row_index] = data_row[0:row_end_index]
            indices_rows[row_index] = indices_row[0:row_end_index]
            row_element_counts[row_index] = row_end_index

        return data_rows, indices_rows, row_element_counts

    def _calc_dist_mat_block(self, seqs: Sequence[str], seqs2: Optional[Sequence[str]] = None) -> csr_matrix:
        """Computes a block of the final TCRdist distance matrix and returns it as CSR matrix"""
>>>>>>> d1db8481
        if len(seqs) == 0 or len(seqs2) == 0:
            return csr_matrix((len(seqs), len(seqs2)))

        seqs_mat1, seqs_L1 = self._seqs2mat(seqs)
        seqs_mat2, seqs_L2 = self._seqs2mat(seqs2)

<<<<<<< HEAD
        data_rows, indices_rows, row_element_counts = self._tcrdist_mat(
=======
        data_rows, indices_rows, row_element_counts = self._nb_tcrdist_mat(
>>>>>>> d1db8481
            seqs_mat1=seqs_mat1,
            seqs_mat2=seqs_mat2,
            seqs_L1=seqs_L1,
            seqs_L2=seqs_L2,
<<<<<<< HEAD
            is_symmetric = is_symmetric,
            start_column = start_column,
=======
>>>>>>> d1db8481
            dist_weight=self.dist_weight,
            gap_penalty=self.gap_penalty,
            ntrim=self.ntrim,
            ctrim=self.ctrim,
            fixed_gappos=self.fixed_gappos,
            cutoff=self.cutoff,
        )

        indptr = np.zeros(row_element_counts.shape[0] + 1)
        indptr[1:] = np.cumsum(row_element_counts)
        data, indices = np.concatenate(data_rows), np.concatenate(indices_rows)
        sparse_distance_matrix = csr_matrix((data, indices, indptr), shape=(len(seqs), len(seqs2)))
        return sparse_distance_matrix

    def calc_dist_mat(self, seqs: Sequence[str], seqs2: Optional[Sequence[str]] = None) -> csr_matrix:
        """Calculates the pairwise distances between two vectors of gene sequences based on the TCRdist distance metric
        and returns a CSR distance matrix
        """
<<<<<<< HEAD
        if(seqs2 is None):
            seqs2 = seqs

        seqs = np.array(seqs)
        seqs2 = np.array(seqs2)
        is_symmetric = np.array_equal(seqs, seqs2)
        n_blocks = self.n_jobs*2

        if self.n_jobs > 1:
            split_seqs = np.array_split(seqs, n_blocks)
            start_columns = np.cumsum([0] + [len(seq) for seq in split_seqs[:-1]])
            arguments = [(split_seqs[x], seqs2, is_symmetric, start_columns[x]) for x in range(n_blocks)]
            
            delayed_jobs = [joblib.delayed(self._calc_dist_mat_block)(*args) for args in arguments]
            results = _parallelize_with_joblib(delayed_jobs, total=len(arguments), n_jobs=self.n_jobs)
            distance_matrix_csr = scipy.sparse.vstack(results)
        else:
            distance_matrix_csr = self._calc_dist_mat_block(seqs, seqs2, is_symmetric)
        
        if(is_symmetric):
            upper_triangular_distance_matrix = distance_matrix_csr
            full_distance_matrix = upper_triangular_distance_matrix.maximum(upper_triangular_distance_matrix.T)
        else:
            full_distance_matrix = distance_matrix_csr
        
        return full_distance_matrix
=======
        if seqs2 is None:
            seqs2 = seqs

        if self.n_jobs > 1:
            split_seqs = np.array_split(seqs, self.n_jobs)
            arguments = [(split_seqs[x], seqs2) for x in range(self.n_jobs)]
            with multiprocessing.Pool(self.n_jobs) as p:
                results = p.starmap(self._calc_dist_mat_block, arguments)
            distance_matrix_csr = scipy.sparse.vstack(results)
        else:
            distance_matrix_csr = self._calc_dist_mat_block(seqs, seqs2)

        return distance_matrix_csr
>>>>>>> d1db8481


@_doc_params(params=_doc_params_parallel_distance_calculator)
class AlignmentDistanceCalculator(ParallelDistanceCalculator):
    """\
    Calculates distance between sequences based on pairwise sequence alignment.

    The distance between two sequences is defined as :math:`S_{{1,2}}^{{max}} - S_{{1,2}}`,
    where :math:`S_{{1,2}}` is the alignment score of sequences 1 and 2 and
    :math:`S_{{1,2}}^{{max}}` is the max. achievable alignment score of sequences 1 and 2.
    :math:`S_{{1,2}}^{{max}}` is defined as :math:`\\min(S_{{1,1}}, S_{{2,2}})`.

    The use of alignment-based distances is heavily inspired by :cite:`TCRdist`.

    High-performance sequence alignments are calculated leveraging
    the `parasail library <https://github.com/jeffdaily/parasail-python>`_ (:cite:`Daily2016`).

    Choosing a cutoff:
        Alignment distances need to be viewed in the light of the substitution matrix.
        The alignment distance is the difference between the actual alignment
        score and the max. achievable alignment score. For instance, a mutation
        from *Leucine* (`L`) to *Isoleucine* (`I`) results in a BLOSUM62 score of `2`.
        An `L` aligned with `L` achieves a score of `4`. The distance is, therefore, `2`.

        On the other hand, a single *Tryptophane* (`W`) mutating into, e.g.
        *Proline* (`P`) already results in a distance of `15`.

        We are still lacking empirical data up to which distance a CDR3 sequence still
        is likely to recognize the same antigen, but reasonable cutoffs are `<15`.

    Parameters
    ----------
    cutoff
        Will eleminate distances > cutoff to make efficient
        use of sparse matrices. The default cutoff is `10`.
    {params}
    subst_mat
        Name of parasail substitution matrix
    gap_open
        Gap open penalty
    gap_extend
        Gap extend penatly
    """

    @deprecated(
        """\
        FastAlignmentDistanceCalculator achieves (depending on the settings) identical results
        at a higher speed.
        """
    )
    def __init__(
        self,
        cutoff: int = 10,
        *,
        n_jobs: int = -1,
        block_size: Optional[int] = None,
        subst_mat: str = "blosum62",
        gap_open: int = 11,
        gap_extend: int = 11,
    ):
        super().__init__(cutoff, n_jobs=n_jobs, block_size=block_size)
        self.subst_mat = subst_mat
        self.gap_open = gap_open
        self.gap_extend = gap_extend

    def _compute_block(self, seqs1, seqs2, origin):
        import parasail

        subst_mat = parasail.Matrix(self.subst_mat)
        origin_row, origin_col = origin

        square_matrix = seqs2 is None
        if square_matrix:
            seqs2 = seqs1

        self_alignment_scores1 = self._self_alignment_scores(seqs1)
        if square_matrix:
            self_alignment_scores2 = self_alignment_scores1
        else:
            self_alignment_scores2 = self._self_alignment_scores(seqs2)

        result = []
        for row, s1 in enumerate(seqs1):
            col_start = row if square_matrix else 0
            for col, s2 in enumerate(seqs2[col_start:], start=col_start):
                profile = parasail.profile_create_16(s1, subst_mat)
                r = parasail.nw_scan_profile_16(profile, s2, self.gap_open, self.gap_extend)
                max_score = np.min([self_alignment_scores1[row], self_alignment_scores2[col]])
                d = max_score - r.score
                if d <= self.cutoff:
                    result.append((d + 1, origin_row + row, origin_col + col))

        return result

    def _self_alignment_scores(self, seqs: Sequence) -> dict:
        """Calculate self-alignments. We need them as reference values
        to turn scores into dists
        """
        import parasail

        return np.fromiter(
            (
                parasail.nw_scan_16(
                    s,
                    s,
                    self.gap_open,
                    self.gap_extend,
                    parasail.Matrix(self.subst_mat),
                ).score
                for s in seqs
            ),
            dtype=int,
            count=len(seqs),
        )


@_doc_params(params=_doc_params_parallel_distance_calculator)
class FastAlignmentDistanceCalculator(ParallelDistanceCalculator):
    """\
    Calculates distance between sequences based on pairwise sequence alignment.

    The distance between two sequences is defined as :math:`S_{{1,2}}^{{max}} - S_{{1,2}}`,
    where :math:`S_{{1,2}}` is the alignment score of sequences 1 and 2 and
    :math:`S_{{1,2}}^{{max}}` is the max. achievable alignment score of sequences 1 and 2.
    :math:`S_{{1,2}}^{{max}}` is defined as :math:`\\min(S_{{1,1}}, S_{{2,2}})`.

    The use of alignment-based distances is heavily inspired by :cite:`TCRdist`.

    High-performance sequence alignments are calculated leveraging
    the `parasail library <https://github.com/jeffdaily/parasail-python>`_ (:cite:`Daily2016`).

    To speed up the computation, we pre-filter sequence pairs based on
        a) differences in sequence length
        b) the number of different characters, based on an estimate of the mismatch penalty (`estimated_penalty`).

    The filtering based on `estimated_penalty` is a *heuristic* and *may lead to false negatives*, i.e. sequence
    pairs that are actually below the distance cutoff, but are removed during pre-filtering. Sensible values for
    `estimated_penalty` are depending on the substitution matrix, but higher values lead to a higher false negative rate.

    We provide default values for BLOSUM and PAM matrices. The provided default values were obtained by testing different
    alues on the Wu dataset (:cite:`Wu2020`) and selecting those that provided a reasonable balance between
    speedup and loss. Loss stayed well under 10% in all our test cases with the default values, and speedup
    increases with the number of cells.

    While the length-based filter is always active, the filter based on different characters can be disabled by
    setting the estimated penalty to zero. Using length-based filtering only, there won't be any false negatives
    *unless with a substitution matrix in which a substitution results in a higher score than the corresponding match.*
    Using the length-based filter only results in a substancially reduced speedup compared to combining it with
    the `estimated_penalty` heuristic.

    Choosing a cutoff:
        Alignment distances need to be viewed in the light of the substitution matrix.
        The alignment distance is the difference between the actual alignment
        score and the max. achievable alignment score. For instance, a mutation
        from *Leucine* (`L`) to *Isoleucine* (`I`) results in a BLOSUM62 score of `2`.
        An `L` aligned with `L` achieves a score of `4`. The distance is, therefore, `2`.

        On the other hand, a single *Tryptophane* (`W`) mutating into, e.g.
        *Proline* (`P`) already results in a distance of `15`.

        We are still lacking empirical data up to which distance a CDR3 sequence still
        is likely to recognize the same antigen, but reasonable cutoffs are `<15`.

    Choosing an expected penalty:
        The choice of an expected penalty is likely influenced by similar considerations as the
        other parameters. Essentially, this can be thought of as a superficial (dis)similarity
        measure. A higher value more strongly penalizes mismatching characters and is more in line
        with looking for closely related sequence pairs, while a lower value is more forgiving
        and better suited when looking for more distantly related sequence pairs.

    Parameters
    ----------
    cutoff
        Will eleminate distances > cutoff to make efficient
        use of sparse matrices. The default cutoff is `10`.
    {params}
    subst_mat
        Name of parasail substitution matrix
    gap_open
        Gap open penalty
    gap_extend
        Gap extend penatly
    estimated_penalty
        Estimate of the average mismatch penalty
    """

    def __init__(
        self,
        cutoff: int = 10,
        *,
        n_jobs: int = -1,
        block_size: Optional[int] = None,
        subst_mat: str = "blosum62",
        gap_open: int = 11,
        gap_extend: int = 11,
        estimated_penalty: float = None,
    ):
        super().__init__(cutoff, n_jobs=n_jobs, block_size=block_size)
        self.subst_mat = subst_mat
        self.gap_open = gap_open
        self.gap_extend = gap_extend

        penalty_dict = {
            "blosum30": 4.0,
            "blosum35": 4.0,
            "blosum40": 4.0,
            "blosum45": 4.0,
            "blosum50": 4.0,
            "blosum55": 4.0,
            "blosum60": 4.0,
            "blosum62": 4.0,
            "blosum65": 4.0,
            "blosum70": 4.0,
            "blosum75": 4.0,
            "blosum80": 4.0,
            "blosum85": 4.0,
            "blosum90": 4.0,
            "pam10": 8.0,
            "pam20": 8.0,
            "pam30": 8.0,
            "pam40": 8.0,
            "pam50": 8.0,
            "pam60": 4.0,
            "pam70": 4.0,
            "pam80": 4.0,
            "pam90": 4.0,
            "pam100": 4.0,
            "pam110": 2.0,
            "pam120": 2.0,
            "pam130": 2.0,
            "pam140": 2.0,
            "pam150": 2.0,
            "pam160": 2.0,
            "pam170": 2.0,
            "pam180": 2.0,
            "pam190": 2.0,
            "pam200": 2.0,
        }

        if subst_mat not in penalty_dict.keys():
            raise Exception("Invalid substitution matrix.")

        self.estimated_penalty = estimated_penalty if estimated_penalty is not None else penalty_dict[subst_mat]

    def _compute_block(self, seqs1, seqs2, origin):
        import parasail

        subst_mat = parasail.Matrix(self.subst_mat)
        origin_row, origin_col = origin

        square_matrix = seqs2 is None
        if square_matrix:
            seqs2 = seqs1

        self_alignment_scores1 = self._self_alignment_scores(seqs1)
        if square_matrix:
            self_alignment_scores2 = self_alignment_scores1
        else:
            self_alignment_scores2 = self._self_alignment_scores(seqs2)

        max_len_diff = ((self.cutoff - self.gap_open) / self.gap_extend) + 1

        result = []
        for row, s1 in enumerate(seqs1):
            col_start = row if square_matrix else 0
            profile = parasail.profile_create_16(s1, subst_mat)
            len1 = len(s1)

            for col, s2 in enumerate(seqs2[col_start:], start=col_start):
                len_diff = abs(len1 - len(s2))
                # No need to calculate diagonal values
                if s1 == s2:
                    result.append((1, origin_row + row, origin_col + col))
                # Dismiss sequences based on length
                elif len_diff <= max_len_diff:
                    # Dismiss sequences that are too different
                    if (
                        self._num_different_characters(s1, s2, len_diff) * self.estimated_penalty
                        + len_diff * self.gap_extend
                        <= self.cutoff
                    ):
                        r = parasail.nw_scan_profile_16(profile, s2, self.gap_open, self.gap_extend)
                        max_score = np.min([self_alignment_scores1[row], self_alignment_scores2[col]])
                        d = max_score - r.score

                        if d <= self.cutoff:
                            result.append((d + 1, origin_row + row, origin_col + col))

        return result

    def _self_alignment_scores(self, seqs: Sequence) -> dict:
        """Calculate self-alignments. We need them as reference values
        to turn scores into dists
        """
        import parasail

        return np.fromiter(
            (
                parasail.nw_scan_16(
                    s,
                    s,
                    self.gap_open,
                    self.gap_extend,
                    parasail.Matrix(self.subst_mat),
                ).score
                for s in seqs
            ),
            dtype=int,
            count=len(seqs),
        )

    def _num_different_characters(self, s1, s2, len_diff):
        longer, shorter = (s1, s2) if len(s1) >= len(s2) else (s2, s1)

        for c in shorter:
            if c in longer:
                longer = longer.replace(c, "", 1)
        return len(longer) - len_diff<|MERGE_RESOLUTION|>--- conflicted
+++ resolved
@@ -1,11 +1,13 @@
 import abc
 import itertools
+import multiprocessing
 import multiprocessing
 import warnings
 from collections.abc import Sequence
 from typing import Optional, Union
 
 import joblib
+import numba as nb
 import numba as nb
 import numpy as np
 import scipy.sparse
@@ -516,22 +518,14 @@
         return mat, L
 
     @staticmethod
-<<<<<<< HEAD
     def _tcrdist_mat(
         *,
-=======
-    @nb.jit(nopython=True, parallel=False, nogil=True)
-    def _nb_tcrdist_mat(
->>>>>>> d1db8481
         seqs_mat1: np.ndarray,
         seqs_mat2: np.ndarray,
         seqs_L1: np.ndarray,
         seqs_L2: np.ndarray,
-<<<<<<< HEAD
         is_symmetric: bool = False,
         start_column: int = 0,
-=======
->>>>>>> d1db8481
         distance_matrix: np.ndarray = tcr_nb_distance_matrix,
         dist_weight: int = 3,
         gap_penalty: int = 4,
@@ -539,7 +533,6 @@
         ctrim: int = 2,
         fixed_gappos: bool = True,
         cutoff: int = 20,
-<<<<<<< HEAD
     ) -> tuple[list[np.ndarray], list[np.ndarray], np.ndarray]: 
         """Computes the pairwise TCRdist distances for sequences in seqs_mat1 and seqs_mat2.
         
@@ -550,10 +543,6 @@
         If this function is used to compute a block of a bigger result matrix, is_symmetric and start_column
         can be used to only compute the part of the block that would be part of the upper triangular matrix of the
         result matrix.
-=======
-    ) -> tuple[list[np.ndarray], list[np.ndarray], np.ndarray]:
-        """Computes the pairwise TCRdist distances for sequences in seqs_mat1 and seqs_mat2.
->>>>>>> d1db8481
 
         Note: to use with non-CDR3 sequences set ntrim and ctrim to 0.
 
@@ -565,15 +554,12 @@
         seqs_L1/2:
             A vector containing the length of each sequence in the respective seqs_mat matrix,
             without the padding in seqs_mat
-<<<<<<< HEAD
         is_symmetric:
             Determines whether the final result matrix is symmetric, assuming that this function is
             only used to compute a block of a bigger result matrix
         start_column:
             Determines at which column the calculation should be started. This is only used if this function is
             used to compute a block of a bigger result matrix that is symmetric
-=======
->>>>>>> d1db8481
         distance_matrix:
             A square distance matrix (NOT a similarity matrix).
             Matrix must match the alphabet that was used to create
@@ -601,7 +587,6 @@
             Array with integers that indicate the amount of non-zero values of the result matrix per row,
             needed to create the final scipy CSR result matrix later
         """
-<<<<<<< HEAD
         
         dist_mat_weighted = distance_matrix * dist_weight
         start_column *= is_symmetric
@@ -685,104 +670,19 @@
         If the final result matrix that consists of all blocks together is symmetric, only the part of the block that would
         contribute to the upper triangular matrix of the final result will be computed.
         """
-=======
-        assert seqs_mat1.shape[0] == seqs_L1.shape[0]
-        assert seqs_mat2.shape[0] == seqs_L2.shape[0]
-
-        data_rows = nb.typed.List()
-        indices_rows = nb.typed.List()
-        row_element_counts = np.zeros(seqs_mat1.shape[0])
-
-        empty_row = np.zeros(0)
-        for _ in range(0, seqs_mat1.shape[0]):
-            data_rows.append(empty_row)
-            indices_rows.append(empty_row)
-
-        for row_index in range(seqs_mat1.shape[0]):
-            data_row = np.zeros(seqs_mat2.shape[0])
-            indices_row = np.zeros(seqs_mat2.shape[0])
-            row_end_index = 0
-
-            for col_index in range(seqs_mat2.shape[0]):
-                q_L = seqs_L1[row_index]
-                s_L = seqs_L2[col_index]
-                if q_L == s_L:
-                    distance = 1
-                    for i in range(ntrim, q_L - ctrim):
-                        distance += distance_matrix[seqs_mat1[row_index, i], seqs_mat2[col_index, i]] * dist_weight
-
-                    if distance <= cutoff + 1:
-                        data_row[row_end_index] = distance
-                        indices_row[row_end_index] = col_index
-                        row_end_index += 1
-                    continue
-
-                short_len = min(q_L, s_L)
-                len_diff = abs(q_L - s_L)
-                if fixed_gappos:
-                    min_gappos = min(6, 3 + (short_len - 5) // 2)
-                    max_gappos = min_gappos
-                else:
-                    min_gappos = 5
-                    max_gappos = short_len - 1 - 4
-                    while min_gappos > max_gappos:
-                        min_gappos -= 1
-                        max_gappos += 1
-                min_dist = -1
-
-                for gappos in range(min_gappos, max_gappos + 1):
-                    tmp_dist = 0
-
-                    remainder = short_len - gappos
-                    for n_i in range(ntrim, gappos):
-                        tmp_dist += distance_matrix[seqs_mat1[row_index, n_i], seqs_mat2[col_index, n_i]]
-
-                    for c_i in range(ctrim, remainder):
-                        tmp_dist += distance_matrix[
-                            seqs_mat1[row_index, q_L - 1 - c_i], seqs_mat2[col_index, s_L - 1 - c_i]
-                        ]
-
-                    if tmp_dist < min_dist or min_dist == -1:
-                        min_dist = tmp_dist
-
-                    if min_dist == 0:
-                        break
-
-                distance = min_dist * dist_weight + len_diff * gap_penalty + 1
-                if distance <= cutoff + 1:
-                    data_row[row_end_index] = distance
-                    indices_row[row_end_index] = col_index
-                    row_end_index += 1
-
-            data_rows[row_index] = data_row[0:row_end_index]
-            indices_rows[row_index] = indices_row[0:row_end_index]
-            row_element_counts[row_index] = row_end_index
-
-        return data_rows, indices_rows, row_element_counts
-
-    def _calc_dist_mat_block(self, seqs: Sequence[str], seqs2: Optional[Sequence[str]] = None) -> csr_matrix:
-        """Computes a block of the final TCRdist distance matrix and returns it as CSR matrix"""
->>>>>>> d1db8481
         if len(seqs) == 0 or len(seqs2) == 0:
             return csr_matrix((len(seqs), len(seqs2)))
 
         seqs_mat1, seqs_L1 = self._seqs2mat(seqs)
         seqs_mat2, seqs_L2 = self._seqs2mat(seqs2)
 
-<<<<<<< HEAD
         data_rows, indices_rows, row_element_counts = self._tcrdist_mat(
-=======
-        data_rows, indices_rows, row_element_counts = self._nb_tcrdist_mat(
->>>>>>> d1db8481
             seqs_mat1=seqs_mat1,
             seqs_mat2=seqs_mat2,
             seqs_L1=seqs_L1,
             seqs_L2=seqs_L2,
-<<<<<<< HEAD
             is_symmetric = is_symmetric,
             start_column = start_column,
-=======
->>>>>>> d1db8481
             dist_weight=self.dist_weight,
             gap_penalty=self.gap_penalty,
             ntrim=self.ntrim,
@@ -801,7 +701,6 @@
         """Calculates the pairwise distances between two vectors of gene sequences based on the TCRdist distance metric
         and returns a CSR distance matrix
         """
-<<<<<<< HEAD
         if(seqs2 is None):
             seqs2 = seqs
 
@@ -828,21 +727,6 @@
             full_distance_matrix = distance_matrix_csr
         
         return full_distance_matrix
-=======
-        if seqs2 is None:
-            seqs2 = seqs
-
-        if self.n_jobs > 1:
-            split_seqs = np.array_split(seqs, self.n_jobs)
-            arguments = [(split_seqs[x], seqs2) for x in range(self.n_jobs)]
-            with multiprocessing.Pool(self.n_jobs) as p:
-                results = p.starmap(self._calc_dist_mat_block, arguments)
-            distance_matrix_csr = scipy.sparse.vstack(results)
-        else:
-            distance_matrix_csr = self._calc_dist_mat_block(seqs, seqs2)
-
-        return distance_matrix_csr
->>>>>>> d1db8481
 
 
 @_doc_params(params=_doc_params_parallel_distance_calculator)
