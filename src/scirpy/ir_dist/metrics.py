--- conflicted
+++ resolved
@@ -825,11 +825,7 @@
         seqs2 = seqs2[seqs2_original_indices]
 
         end_sorting = time.time()
-<<<<<<< HEAD
         print("sorting seqs by length time taken: ", end_sorting-start_sorting)
-=======
-        print("sorting time taken: ", end_sorting - start_sorting)
->>>>>>> f54dc7ed
 
         start_preparation = time.time()
 
@@ -837,12 +833,7 @@
         seqs2_original_indices = cp.asarray(seqs2_original_indices, dtype=cp.int_)
 
         is_symmetric = False
-<<<<<<< HEAD
         
-=======
-
-        # unique_characters = "".join(sorted({char for string in (*seqs, *seqs2) for char in string}))
->>>>>>> f54dc7ed
         max_seq_len = max(len(s) for s in (*seqs, *seqs2))
         print(f"max_seq_len: {max_seq_len}")
 
@@ -855,13 +846,9 @@
                 mat[i][0 : len(seq)] = np.frombuffer(seq.encode("ascii"), dtype=np.uint8)
                 L[i] = len(seq)
             return mat, L
-<<<<<<< HEAD
                 
         # If not ascii compatible, the following can be used:
         # unique_characters = "".join(sorted({char for string in (*seqs, *seqs2) for char in string}))
-=======
-
->>>>>>> f54dc7ed
         # seqs_mat1, seqs_L1 = _seqs2mat(seqs, alphabet=unique_characters, max_len=max_seq_len)
         # seqs_mat2, seqs_L2 = _seqs2mat(seqs2, alphabet=unique_characters, max_len=max_seq_len)
 
@@ -967,15 +954,10 @@
             d_seqs_mat2 = cp.asarray(seqs_mat2_block.astype(np.int8))
             d_seqs_L1 = cp.asarray(seqs_L1_block.astype(int))
             d_seqs_L2 = cp.asarray(seqs_L2.astype(int))
-<<<<<<< HEAD
             
             #Due to performance reasons and since we expect the result matrix to be very sparse, we
             #set a maximum result width for the current block
             max_block_width = 1100
-=======
-
-            result_len = 1100
->>>>>>> f54dc7ed
 
             d_data_matrix = cp.empty((seqs_mat1.shape[0], max_block_width), dtype=cp.int8)
             d_indices_matrix = cp.empty((seqs_mat1.shape[0], max_block_width), dtype=cp.int_)
@@ -994,11 +976,7 @@
 
             cp.cuda.Device().synchronize()
             create_input_matrices_end = time.time()
-<<<<<<< HEAD
             print("create_input_matrices time taken: ", create_input_matrices_end-create_input_matrices_start)
-=======
-            print("create_input_matrices time taken: ", create_input_matrices_end - create_input_matrices_start)
->>>>>>> f54dc7ed
 
             start_compile = time.time()
             hamming_kernel.compile()
@@ -1054,18 +1032,10 @@
 
             print("n_elements: ", n_elements)
             row_max_len = np.max(row_element_counts)
-<<<<<<< HEAD
             print("row max len of block: ", row_max_len)
 
             assert row_max_len<=max_block_width, f""""ERROR: The chosen result block width is too small to hold all result values of the current block. 
             Chosen width: {max_block_width}, Necessary width: {row_max_len}"""
-=======
-            print("***row max len of block: ", row_max_len)
-            assert (
-                row_max_len <= result_len
-            ), f""""ERROR: The chosen result block width is too small to hold all result values of the current block.
-            Chosen width: {result_len}, Necessary width: {row_max_len}"""
->>>>>>> f54dc7ed
 
             data = np.zeros(n_elements, dtype=np.int_)
             d_data = cp.zeros_like(data)
@@ -1098,13 +1068,7 @@
             indptr = d_indptr.get()
             indices = d_indices.get()
 
-<<<<<<< HEAD
             res = csr_matrix((data, indices, indptr), shape=(seqs_mat1.shape[0], seqs_mat2.shape[0]))
-=======
-            res = csr_matrix(
-                (data, indices, indptr), shape=(seqs_mat1.shape[0], seqs_mat2.shape[0])
-            )  # , seqs_mat2_block.shape[0])) #, seqs_mat2.shape[0])) #
->>>>>>> f54dc7ed
             cp.cuda.Device().synchronize()
 
             end_create_csr = time.time()
@@ -1117,11 +1081,7 @@
         #Set the number of blocks for the calculation. A higher number can be more memory friendly, whereas
         #a lower number can improve the performance.
         block_width = 4096
-<<<<<<< HEAD
         n_blocks = 10 # or use: seqs_mat2.shape[0] // block_width + 1
-=======
-        n_blocks = 10  # seqs_mat2.shape[0] // block_width + 1
->>>>>>> f54dc7ed
 
         seqs_mat2_blocks = np.array_split(seqs_mat2, n_blocks)
         seqs_L2_blocks = np.array_split(seqs_L2, n_blocks)
@@ -1135,56 +1095,12 @@
         print("split_blocks time taken: ", end_split_blocks - start_split_blocks)
 
         for i in range(0, n_blocks):
-<<<<<<< HEAD
             result_blocks[i], time_taken = calc_block_gpu(seqs_mat1, seqs_mat2_blocks[i], seqs_L1, seqs_L2_blocks[i], seqs2_original_indices_blocks[i], block_offset)
             time_sum_blocks += time_taken
-=======
-            result_blocks[i], time_taken = calc_block_gpu(
-                seqs_mat1,
-                seqs_mat2_blocks[i],
-                seqs_L1,
-                seqs_L2_blocks[i],
-                seqs2_original_indices_blocks[i],
-                block_offset,
-            )
-            time_sum += time_taken
->>>>>>> f54dc7ed
             block_offset += seqs_mat2_blocks[i].shape[0]
         print("calculate blocks time taken: ", time_sum_blocks)
 
         start_stack_matrix = time.time()
-<<<<<<< HEAD
-=======
-
-        # data_blocks = []
-        # indices_blocks = []
-
-        # start_indptr = time.time()
-        # indptr = sum(result.indptr for result in result_blocks)
-        # end_indptr = time.time()
-        # print("create indptr time: ", end_indptr-start_indptr)
-
-        # num_rows = result_blocks[0].shape[0]
-
-        # size_counter = 0
-        # for row_id in range(num_rows):
-        #     for i, result in enumerate(result_blocks):
-        #         start = result.indptr[row_id]
-        #         end = result.indptr[row_id+1]
-        #         data = result.data[start:end]
-        #         indices = result.indices[start:end]
-        #         data_blocks.append(data)
-        #         indices_blocks.append(indices)
-        #         size_counter += len(data)
-
-        # start_concat= time.time()
-        # data = np.concatenate(data_blocks)
-        # indices = np.concatenate(indices_blocks)
-        # end_concat = time.time()
-        # print("concatination time: ", end_concat-start_concat)
-
-        # result_sparse = csr_matrix((data, indices, indptr), shape=(seqs_mat1.shape[0], seqs_mat2.shape[0]))
->>>>>>> f54dc7ed
 
         result_sparse = result_blocks[0]
         for i in range(1, len(result_blocks)):
