from functools import partial

import numpy as np
import numpy.testing as npt
import pytest
import scipy.sparse

import scirpy as ir
from scirpy.ir_dist.metrics import (
    AlignmentDistanceCalculator,
    DistanceCalculator,
    FastAlignmentDistanceCalculator,
    HammingDistanceCalculator,
    IdentityDistanceCalculator,
    LevenshteinDistanceCalculator,
    ParallelDistanceCalculator,
    TCRdistDistanceCalculator,
)

from .util import _squarify


def test_squarify():
    npt.assert_almost_equal(
        DistanceCalculator.squarify(
            scipy.sparse.csr_matrix(
                np.array(
                    [
                        [1, 2, 3, 3],
                        [0, 1, 2, 2],
                        [0, 0, 1, 2],
                        [0, 0, 0, 1],
                    ]
                )
            )
        ).toarray(),
        np.array(
            [
                [1, 2, 3, 3],
                [2, 1, 2, 2],
                [3, 2, 1, 2],
                [3, 2, 2, 1],
            ]
        ),
    )
    npt.assert_almost_equal(
        DistanceCalculator.squarify(
            scipy.sparse.csr_matrix(
                np.array(
                    [
                        [1, 2, 0, 0],
                        [0, 1, 2, 2],
                        [0, 0, 1, 2],
                        [0, 0, 0, 1],
                    ]
                )
            )
        ).toarray(),
        np.array(
            [
                [1, 2, 0, 0],
                [2, 1, 2, 2],
                [0, 2, 1, 2],
                [0, 2, 2, 1],
            ]
        ),
    )


def test_block_iter():
    seqs1 = list("ABCDE")
    seqs2 = list("HIJKLM")
    b1 = list(ParallelDistanceCalculator._block_iter(seqs1, block_size=2))
    b2 = list(ParallelDistanceCalculator._block_iter(seqs1, seqs2, block_size=3))
    b3 = list(ParallelDistanceCalculator._block_iter(seqs1, seqs2, block_size=50))
    b4 = list(ParallelDistanceCalculator._block_iter(list("ABC"), list("ABC"), block_size=1))
    L = list
    assert b1 == [
        (L("AB"), None, (0, 0)),
        (L("AB"), L("CD"), (0, 2)),
        (L("AB"), L("E"), (0, 4)),
        (L("CD"), None, (2, 2)),
        (L("CD"), L("E"), (2, 4)),
        (L("E"), None, (4, 4)),
    ]
    assert b2 == [
        (L("ABC"), L("HIJ"), (0, 0)),
        (L("ABC"), L("KLM"), (0, 3)),
        (L("DE"), L("HIJ"), (3, 0)),
        (L("DE"), L("KLM"), (3, 3)),
    ]
    assert b3 == [(L("ABCDE"), L("HIJKLM"), (0, 0))]
    assert b4 == [
        (L("A"), L("A"), (0, 0)),
        (L("A"), L("B"), (0, 1)),
        (L("A"), L("C"), (0, 2)),
        (L("B"), L("A"), (1, 0)),
        (L("B"), L("B"), (1, 1)),
        (L("B"), L("C"), (1, 2)),
        (L("C"), L("A"), (2, 0)),
        (L("C"), L("B"), (2, 1)),
        (L("C"), L("C"), (2, 2)),
    ]


def test_identity_dist():
    identity = IdentityDistanceCalculator()
    res = identity.calc_dist_mat(["ARS", "ARS", "RSA"])
    assert isinstance(res, scipy.sparse.csr_matrix)
    npt.assert_almost_equal(
        res.toarray(),
        np.array([[1, 0, 0], [0, 1, 0], [0, 0, 1]]),
    )


def test_identity_dist_with_two_seq_arrays():
    identity = IdentityDistanceCalculator()
    res = identity.calc_dist_mat(["ARS", "ARS", "RSA", "SAS"], ["KKL", "ARS", "RSA"])
    assert isinstance(res, scipy.sparse.csr_matrix)
    assert res.shape == (4, 3)
    assert res.nnz == 3
    npt.assert_almost_equal(
        res.toarray(),
        np.array([[0, 1, 0], [0, 1, 0], [0, 0, 1], [0, 0, 0]]),
    )

    # test with completely empty result matrix
    res = identity.calc_dist_mat(["ARS", "ARS", "RSA", "SAS"], ["foo", "bar", "baz"])
    assert isinstance(res, scipy.sparse.csr_matrix)
    assert res.shape == (4, 3)
    assert res.nnz == 0
    npt.assert_almost_equal(
        res.toarray(),
        np.zeros((4, 3)),
    )


def test_levenshtein_compute_block():
    levenshtein1 = LevenshteinDistanceCalculator(1)
    seqs = np.array(["A", "AAA", "AA"])
    seqs2 = np.array(["AB", "BAA"])
    b1 = list(levenshtein1._compute_block(seqs, None, (10, 20)))
    b2 = list(levenshtein1._compute_block(seqs, seqs, (10, 20)))
    b3 = list(levenshtein1._compute_block(seqs, seqs2, (10, 20)))
    b4 = list(levenshtein1._compute_block(seqs2, seqs, (10, 20)))

    assert b1 == [(1, 10, 20), (2, 10, 22), (1, 11, 21), (2, 11, 22), (1, 12, 22)]
    assert b2 == [
        (1, 10, 20),
        (2, 10, 22),
        (1, 11, 21),
        (2, 11, 22),
        (2, 12, 20),
        (2, 12, 21),
        (1, 12, 22),
    ]
    assert b3 == [(2, 10, 20), (2, 11, 21), (2, 12, 20), (2, 12, 21)]
    assert b4 == [(2, 10, 20), (2, 10, 22), (2, 11, 21), (2, 11, 22)]


def test_levensthein_dist():
    levenshtein10 = LevenshteinDistanceCalculator(10)
    levenshtein10_2 = LevenshteinDistanceCalculator(10)
    levenshtein1 = LevenshteinDistanceCalculator(1, n_jobs=1)

    res10 = levenshtein10.calc_dist_mat(np.array(["A", "AA", "AAA", "AAR"]), block_size=50)
    res10_2 = levenshtein10_2.calc_dist_mat(np.array(["A", "AA", "AAA", "AAR"]), block_size=2)
    res1 = levenshtein1.calc_dist_mat(np.array(["A", "AA", "AAA", "AAR"]), block_size=1)

    assert isinstance(res10, scipy.sparse.csr_matrix)
    assert isinstance(res10_2, scipy.sparse.csr_matrix)
    assert isinstance(res1, scipy.sparse.csr_matrix)

    npt.assert_equal(res10.toarray(), res10_2.toarray())
    npt.assert_almost_equal(
        res10.toarray(),
        np.array(
            [
                [1, 2, 3, 3],
                [2, 1, 2, 2],
                [3, 2, 1, 2],
                [3, 2, 2, 1],
            ]
        ),
    )
    npt.assert_almost_equal(
        res1.toarray(),
        np.array(
            [
                [1, 2, 0, 0],
                [2, 1, 2, 2],
                [0, 2, 1, 2],
                [0, 2, 2, 1],
            ]
        ),
    )


def test_levensthein_dist_with_two_seq_arrays():
    levenshtein10 = LevenshteinDistanceCalculator(2)
    res = levenshtein10.calc_dist_mat(np.array(["A", "AA", "AAA", "AAR", "ZZZZZZ"]), np.array(["RRR", "AR"]))
    assert isinstance(res, scipy.sparse.csr_matrix)
    assert res.shape == (5, 2)
    npt.assert_almost_equal(
        res.toarray(),
        np.array([[0, 2], [0, 2], [0, 3], [3, 2], [0, 0]]),
    )


def test_hamming_dist():
    hamming10 = HammingDistanceCalculator(cutoff=2)
    res = hamming10.calc_dist_mat(np.array(["A", "AA", "AAA", "AAR", "ZZZZZZ"]), np.array(["RRR", "AR"]))
    assert isinstance(res, scipy.sparse.csr_matrix)
    assert res.shape == (5, 2)
    npt.assert_almost_equal(
        res.toarray(),
        np.array([[0, 0], [0, 2], [0, 0], [3, 0], [0, 0]]),
    )


@pytest.mark.parametrize(
    "metric", [AlignmentDistanceCalculator, partial(FastAlignmentDistanceCalculator, estimated_penalty=0)]
)
def test_alignment_compute_block(metric):
    aligner = metric(cutoff=255)
    aligner10 = metric(cutoff=10)
    seqs = ["AWAW", "VWVW", "HHHH"]

    b1 = aligner._compute_block(seqs, None, (0, 0))
    b2 = aligner10._compute_block(seqs, None, (10, 20))
    b3 = aligner10._compute_block(seqs, seqs, (10, 20))

    assert b1 == [(1, 0, 0), (9, 0, 1), (39, 0, 2), (1, 1, 1), (41, 1, 2), (1, 2, 2)]
    assert b2 == [(1, 10, 20), (9, 10, 21), (1, 11, 21), (1, 12, 22)]
    assert b3 == [(1, 10, 20), (9, 10, 21), (9, 11, 20), (1, 11, 21), (1, 12, 22)]


@pytest.mark.parametrize(
    "metric", [AlignmentDistanceCalculator, partial(FastAlignmentDistanceCalculator, estimated_penalty=0)]
)
def test_alignment_dist(metric):
    with pytest.raises(ValueError):
        metric(3000)
    aligner = metric(cutoff=255, n_jobs=1)
    aligner10 = metric(cutoff=10)
    seqs = np.array(["AAAA", "AAHA", "HHHH"])

    res = aligner.calc_dist_mat(seqs)
    assert isinstance(res, scipy.sparse.csr_matrix)
    npt.assert_almost_equal(res.toarray(), _squarify(np.array([[1, 7, 25], [0, 1, 19], [0, 0, 1]])))

    res = aligner10.calc_dist_mat(seqs)
    assert isinstance(res, scipy.sparse.csr_matrix)
    npt.assert_almost_equal(res.toarray(), _squarify(np.array([[1, 7, 0], [0, 1, 0], [0, 0, 1]])))


@pytest.mark.parametrize(
    "metric", [AlignmentDistanceCalculator, partial(FastAlignmentDistanceCalculator, estimated_penalty=0)]
)
def test_alignment_dist_with_two_seq_arrays(metric):
    aligner = metric(cutoff=10, n_jobs=1)
    res = aligner.calc_dist_mat(["AAAA", "AATA", "HHHH", "WWWW"], ["WWWW", "AAAA", "ATAA"])
    assert isinstance(res, scipy.sparse.csr_matrix)
    assert res.shape == (4, 3)

    npt.assert_almost_equal(res.toarray(), np.array([[0, 1, 5], [0, 5, 10], [0, 0, 0], [1, 0, 0]]))


def test_fast_alignment_compute_block():
    aligner = FastAlignmentDistanceCalculator(cutoff=255)
    aligner10 = FastAlignmentDistanceCalculator(cutoff=10)
    seqs = ["AWAW", "VWVW", "HHHH"]

    b1 = aligner._compute_block(seqs, None, (0, 0))
    b2 = aligner10._compute_block(seqs, None, (10, 20))
    b3 = aligner10._compute_block(seqs, seqs, (10, 20))

    assert b1 == [(1, 0, 0), (9, 0, 1), (39, 0, 2), (1, 1, 1), (41, 1, 2), (1, 2, 2)]
    assert b2 == [(1, 10, 20), (9, 10, 21), (1, 11, 21), (1, 12, 22)]
    assert b3 == [(1, 10, 20), (9, 10, 21), (9, 11, 20), (1, 11, 21), (1, 12, 22)]


def test_fast_alignment_dist():
    with pytest.raises(ValueError):
        FastAlignmentDistanceCalculator(3000)
    aligner = FastAlignmentDistanceCalculator(cutoff=255, n_jobs=1)
    aligner10 = FastAlignmentDistanceCalculator(cutoff=10)
    seqs = np.array(["AAAA", "AAHA", "HHHH"])

    res = aligner.calc_dist_mat(seqs)
    assert isinstance(res, scipy.sparse.csr_matrix)
    npt.assert_almost_equal(res.toarray(), _squarify(np.array([[1, 7, 25], [0, 1, 19], [0, 0, 1]])))

    res = aligner10.calc_dist_mat(seqs)
    assert isinstance(res, scipy.sparse.csr_matrix)
    npt.assert_almost_equal(res.toarray(), _squarify(np.array([[1, 7, 0], [0, 1, 0], [0, 0, 1]])))


def test_fast_alignment_dist_with_two_seq_arrays():
    aligner = FastAlignmentDistanceCalculator(cutoff=10, n_jobs=1)
    res = aligner.calc_dist_mat(["AAAA", "AATA", "HHHH", "WWWW"], ["WWWW", "AAAA", "ATAA"])
    assert isinstance(res, scipy.sparse.csr_matrix)
    assert res.shape == (4, 3)

    npt.assert_almost_equal(res.toarray(), np.array([[0, 1, 5], [0, 5, 10], [0, 0, 0], [1, 0, 0]]))


@pytest.mark.parametrize(
    "metric", ["alignment", "fastalignment", "identity", "hamming", "normalized_hamming", "levenshtein", "tcrdist"]
)
def test_sequence_dist_all_metrics(metric):
    # Smoke test, no assertions!
    # Smoke test, no assertions!
    unique_seqs = np.array(["AAA", "ARA", "AFFFFFA", "FAFAFA", "FFF"])
    seqs2 = np.array(["RRR", "FAFA", "WWWWWWW"])
    dist_mat = ir.ir_dist.sequence_dist(unique_seqs, metric=metric, cutoff=8, n_jobs=2)
    assert dist_mat.shape == (5, 5)

    dist_mat = ir.ir_dist.sequence_dist(unique_seqs, seqs2, metric=metric, cutoff=8, n_jobs=2)
    assert dist_mat.shape == (5, 3)


@pytest.mark.parametrize(
    "test_parameters,test_input,expected_result",
    [
        # test more complex strings with unequal length and set high cutoff such that cutoff is neglected
        (
            {
                "dist_weight": 3,
                "gap_penalty": 4,
                "ntrim": 3,
                "ctrim": 2,
                "fixed_gappos": True,
                "cutoff": 1000,
                "n_jobs": 1,
            },
            (
                np.array(["AAAAAAAAAA", "AAAARRAAAA", "AANDAAAA"]),
                np.array(["WEKFAPIQCMNR", "RDAIYTCCNKSWEQ", "CWWMFGHTVRI", "GWSZNNHI"]),
            ),
            np.array([[57, 74, 65, 33], [66, 68, 65, 33], [53, 58, 49, 25]]),
        ),
        # test empty input arrays
        (
            {
                "dist_weight": 3,
                "gap_penalty": 4,
                "ntrim": 3,
                "ctrim": 2,
                "fixed_gappos": True,
                "cutoff": 20,
                "n_jobs": 1,
            },
            (np.array([]), np.array([])),
            np.empty((0, 0)),
        ),
        # test very small input sequences
        (
            {
                "dist_weight": 3,
                "gap_penalty": 4,
                "ntrim": 0,
                "ctrim": 0,
                "fixed_gappos": True,
                "cutoff": 20,
                "n_jobs": 1,
            },
            (np.array(["A"]), np.array(["C"])),
            np.array([[13]]),
        ),
        # test standard parameters with simple input sequences
        (
            {
                "dist_weight": 3,
                "gap_penalty": 4,
                "ntrim": 3,
                "ctrim": 2,
                "fixed_gappos": True,
                "cutoff": 20,
                "n_jobs": 1,
            },
            (
                np.array(["AAAAAAAAAA", "AAAARRAAAA", "AANDAAAA"]),
                np.array(["AAAAAAAAAA", "AAAARRAAAA", "AANDAAAA"]),
            ),
            np.array([[1, 0, 21], [0, 1, 21], [21, 21, 1]]),
        ),
        # test standard parameters with simple input sequences with second sequences array set to None
        (
            {
                "dist_weight": 3,
                "gap_penalty": 4,
                "ntrim": 3,
                "ctrim": 2,
                "fixed_gappos": True,
                "cutoff": 20,
                "n_jobs": 1,
            },
            (np.array(["AAAAAAAAAA", "AAAARRAAAA", "AANDAAAA"]), None),
            np.array([[1, 0, 21], [0, 1, 21], [21, 21, 1]]),
        ),
        # test with dist_weight set to 0
        (
            {
                "dist_weight": 0,
                "gap_penalty": 4,
                "ntrim": 3,
                "ctrim": 2,
                "fixed_gappos": True,
                "cutoff": 20,
                "n_jobs": 1,
            },
            (
                np.array(["AAAAAAAAAA", "AAAARRAAAA", "AANDAAAA"]),
                np.array(["AAAAAAAAAA", "AAAARRAAAA", "AANDAAAA"]),
            ),
            np.array([[1, 1, 9], [1, 1, 9], [9, 9, 1]]),
        ),
        # test with dist_weight set high and cutoff set high to neglect it
        (
            {
                "dist_weight": 30,
                "gap_penalty": 4,
                "ntrim": 3,
                "ctrim": 2,
                "fixed_gappos": True,
                "cutoff": 1000,
                "n_jobs": 1,
            },
            (
                np.array(["AAAAAAAAAA", "AAAARRAAAA", "AANDAAAA"]),
                np.array(["AAAAAAAAAA", "AAAARRAAAA", "AANDAAAA"]),
            ),
            np.array([[1, 241, 129], [241, 1, 129], [129, 129, 1]]),
        ),
        # test with gap_penalty set to 0
        (
            {
                "dist_weight": 3,
                "gap_penalty": 0,
                "ntrim": 3,
                "ctrim": 2,
                "fixed_gappos": True,
                "cutoff": 20,
                "n_jobs": 1,
            },
            (
                np.array(["AAAAAAAAAA", "AAAARRAAAA", "AANDAAAA"]),
                np.array(["AAAAAAAAAA", "AAAARRAAAA", "AANDAAAA"]),
            ),
            np.array([[1, 0, 13], [0, 1, 13], [13, 13, 1]]),
        ),
        # test with gap_penalty set high and cutoff set high to neglect it
        (
            {
                "dist_weight": 3,
                "gap_penalty": 40,
                "ntrim": 3,
                "ctrim": 2,
                "fixed_gappos": True,
                "cutoff": 1000,
                "n_jobs": 1,
            },
            (
                np.array(["AAAAAAAAAA", "AAAARRAAAA", "AANDAAAA"]),
                np.array(["AAAAAAAAAA", "AAAARRAAAA", "AANDAAAA"]),
            ),
            np.array([[1, 25, 93], [25, 1, 93], [93, 93, 1]]),
        ),
        # test with ntrim = 0 and cutoff set high to neglect it
        (
            {
                "dist_weight": 3,
                "gap_penalty": 4,
                "ntrim": 0,
                "ctrim": 2,
                "fixed_gappos": True,
                "cutoff": 1000,
                "n_jobs": 1,
            },
            (
                np.array(["AAAAAAAAAA", "AAAARRAAAA", "AANDAAAA"]),
                np.array(["AAAAAAAAAA", "AAAARRAAAA", "AANDAAAA"]),
            ),
            np.array([[1, 25, 33], [25, 1, 33], [33, 33, 1]]),
        ),
        # test with high ntrim - trimmimg with ntrim is only possible until the beginning of the gap for sequences of unequal length
        (
            {
                "dist_weight": 3,
                "gap_penalty": 4,
                "ntrim": 10,
                "ctrim": 2,
                "fixed_gappos": True,
                "cutoff": 20,
                "n_jobs": 1,
            },
            (
                np.array(["AAAAAAAAAA", "AAAARRAAAA", "AANDAAAA"]),
                np.array(["AAAAAAAAAA", "AAAARRAAAA", "AANDAAAA"]),
            ),
            np.array([[1, 1, 9], [1, 1, 9], [9, 9, 1]]),
        ),
        # test with ctrim = 0 and cutoff set high to neglect it
        (
            {
                "dist_weight": 3,
                "gap_penalty": 4,
                "ntrim": 3,
                "ctrim": 0,
                "fixed_gappos": True,
                "cutoff": 1000,
                "n_jobs": 1,
            },
            (
                np.array(["AAAAAAAAAA", "AAAARRAAAA", "AANDAAAA"]),
                np.array(["AAAAAAAAAA", "AAAARRAAAA", "AANDAAAA"]),
            ),
            np.array([[1, 25, 21], [25, 1, 21], [21, 21, 1]]),
        ),
        # test with high ctrim - trimmimg with ctrim is only possible until the end of the gap for sequences of unequal length
        (
            {
                "dist_weight": 3,
                "gap_penalty": 4,
                "ntrim": 3,
                "ctrim": 10,
                "fixed_gappos": True,
                "cutoff": 20,
                "n_jobs": 1,
            },
            (
                np.array(["AAAAAAAAAA", "AAAARRAAAA", "AANDAAAA"]),
                np.array(["AAAAAAAAAA", "AAAARRAAAA", "AANDAAAA"]),
            ),
            np.array([[1, 1, 21], [1, 1, 21], [21, 21, 1]]),
        ),
        # test with fixed_gappos = False and a high cutoff to neglect it
        # AAAAA added at the beginning of the usual sequences to make to difference of min_gappos and max_gappos more significant
        (
            {
                "dist_weight": 3,
                "gap_penalty": 4,
                "ntrim": 3,
                "ctrim": 2,
                "fixed_gappos": False,
                "cutoff": 1000,
                "n_jobs": 1,
            },
            (
                np.array(["AAAAAAAAAAAAAAA", "AAAAAAAAARRAAAA", "AAAAAAANDAAAA"]),
                np.array(["AAAAAAAAAAAAAAA", "AAAAAAAAARRAAAA", "AAAAAAANDAAAA"]),
            ),
            np.array([[1, 25, 33], [25, 1, 33], [33, 33, 1]]),
        ),
        # test with cutoff set to 0
        (
            {
                "dist_weight": 3,
                "gap_penalty": 4,
                "ntrim": 3,
                "ctrim": 2,
                "fixed_gappos": True,
                "cutoff": 0,
                "n_jobs": 1,
            },
            (
                np.array(["AAAAAAAAAA", "AAAARRAAAA", "AANDAAAA"]),
                np.array(["AAAAAAAAAA", "AAAARRAAAA", "AANDAAAA"]),
            ),
            np.array([[1, 0, 0], [0, 1, 0], [0, 0, 1]]),
        ),
        # test with cutoff set high to neglect it
        (
            {
                "dist_weight": 3,
                "gap_penalty": 4,
                "ntrim": 3,
                "ctrim": 2,
                "fixed_gappos": True,
                "cutoff": 1000,
                "n_jobs": 1,
            },
            (
                np.array(["AAAAAAAAAA", "AAAARRAAAA", "AANDAAAA"]),
                np.array(["AAAAAAAAAA", "AAAARRAAAA", "AANDAAAA"]),
            ),
            np.array([[1, 25, 21], [25, 1, 21], [21, 21, 1]]),
        ),
        # test more complex strings with multiple cores by setting n_jobs = 2
        (
            {
                "dist_weight": 3,
                "gap_penalty": 4,
                "ntrim": 3,
                "ctrim": 2,
                "fixed_gappos": True,
                "cutoff": 1000,
                "n_jobs": 1,
            },
            (
                np.array(["AAAAAAAAAA", "AAAARRAAAA", "AANDAAAA"]),
                np.array(["WEKFAPIQCMNR", "RDAIYTCCNKSWEQ", "CWWMFGHTVRI", "GWSZNNHI"]),
            ),
            np.array([[57, 74, 65, 33], [66, 68, 65, 33], [53, 58, 49, 25]]),
        ),
        # test with multiple cores by setting n_jobs = 4
        (
            {
                "dist_weight": 3,
                "gap_penalty": 4,
                "ntrim": 3,
                "ctrim": 2,
                "fixed_gappos": True,
                "cutoff": 20,
                "n_jobs": 4,
            },
            (
                np.array(["AAAAAAAAAA", "AAAARRAAAA", "AANDAAAA"]),
                np.array(["AAAAAAAAAA", "AAAARRAAAA", "AANDAAAA"]),
            ),
            np.array([[1, 0, 21], [0, 1, 21], [21, 21, 1]]),
        ),
    ],
)
def test_tcrdist(test_parameters, test_input, expected_result):
    tcrdist_calculator = TCRdistDistanceCalculator(**test_parameters)
    seq1, seq2 = test_input
    res = tcrdist_calculator.calc_dist_mat(seq1, seq2)
    assert isinstance(res, scipy.sparse.csr_matrix)
    assert res.shape == expected_result.shape
    assert np.array_equal(res.todense(), expected_result)


def test_tcrdist_reference():
    # test tcrdist against reference implementation
    from . import TESTDATA

    seqs = np.load(TESTDATA / "tcrdist_test_data/tcrdist_WU3k_seqs.npy")
    reference_result = scipy.sparse.load_npz(TESTDATA / "tcrdist_test_data/tcrdist_WU3k_csr_result.npz")

    tcrdist_calculator = TCRdistDistanceCalculator(
        dist_weight=3,
        gap_penalty=4,
        ntrim=3,
        ctrim=2,
        fixed_gappos=True,
        cutoff=15,
        n_jobs=2,
        n_blocks=2,
    )
    res = tcrdist_calculator.calc_dist_mat(seqs, seqs)

    assert np.array_equal(res.data, reference_result.data)
    assert np.array_equal(res.indices, reference_result.indices)
    assert np.array_equal(res.indptr, reference_result.indptr)


def test_hamming_reference():
    # test hamming distance against reference implementation
    from . import TESTDATA

    seqs = np.load(TESTDATA / "hamming_test_data/hamming_WU3k_seqs.npy")
    reference_result = scipy.sparse.load_npz(TESTDATA / "hamming_test_data/hamming_WU3k_csr_result.npz")

    hamming_calculator = HammingDistanceCalculator(2, 2, 2)
    res = hamming_calculator.calc_dist_mat(seqs, seqs)

    assert np.array_equal(res.data, reference_result.data)
    assert np.array_equal(res.indices, reference_result.indices)
    assert np.array_equal(res.indptr, reference_result.indptr)

<<<<<<< HEAD
def test_normalized_hamming():
=======

def test_normalized_hamming_reference():
>>>>>>> 5a6ef24e
    hamming_calculator = HammingDistanceCalculator(1, 1, 50, True)
    seq1 = np.array(["AAAA", "AAB", "AABB", "ABA"])
    seq2 = np.array(["ABB", "ABBB", "ABBB"])
    expected_result = np.array([[0, 0, 0], [34, 0, 0], [0, 26, 26], [34, 0, 0]])
    res = hamming_calculator.calc_dist_mat(seq1, seq2)
    assert isinstance(res, scipy.sparse.csr_matrix)
    assert res.shape == expected_result.shape
    assert np.array_equal(res.todense(), expected_result)

def test_hamming_histogram():
    hamming_calculator = HammingDistanceCalculator(1, 1, 100, True, True)
    seq1 = np.array(["AAAA", "AA", "AABB", "ABA"])
    seq2 = np.array(["ABB", "ABBB", "ABBB"])
    expected_result = np.array([75, 100, 25, 33])
    _, _, _, res = hamming_calculator._hamming_mat(seqs=seq1, seqs2=seq2)
    assert np.array_equal(res, expected_result)<|MERGE_RESOLUTION|>--- conflicted
+++ resolved
@@ -670,12 +670,7 @@
     assert np.array_equal(res.indices, reference_result.indices)
     assert np.array_equal(res.indptr, reference_result.indptr)
 
-<<<<<<< HEAD
 def test_normalized_hamming():
-=======
-
-def test_normalized_hamming_reference():
->>>>>>> 5a6ef24e
     hamming_calculator = HammingDistanceCalculator(1, 1, 50, True)
     seq1 = np.array(["AAAA", "AAB", "AABB", "ABA"])
     seq2 = np.array(["ABB", "ABBB", "ABBB"])
