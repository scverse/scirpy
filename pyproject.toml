[build-system]
build-backend = "hatchling.build"
requires = [ "hatch-vcs", "hatchling" ]

[project]
name = "scirpy"
description = "Python library for single-cell adaptive immune receptor repertoire (AIRR) analysis"
readme = "README.md"
license = { file = "LICENSE" }
maintainers = [
  { name = "Gregor Sturm", email = "mail@gregor-sturm.de" },
]
authors = [
  { name = "Gregor Sturm" },
  { name = "Tamas Szabo" },
]
requires-python = ">=3.10"
classifiers = [
  "Programming Language :: Python :: 3 :: Only",
  "Programming Language :: Python :: 3.10",
  "Programming Language :: Python :: 3.11",
  "Programming Language :: Python :: 3.12",
  "Programming Language :: Python :: 3.13",
]
dynamic = [ "version" ]
dependencies = [
  "adjusttext>=0.7",
  "airr>=1.4.1",
  "anndata>=0.9",
  "awkward>=2.1",
  # 0.10.0 and 0.10.1 have the bug described in https://github.com/igraph/python-igraph/issues/570
  "igraph!=0.10,!=0.10.1",
  "joblib>=1.3.1",
  "logomaker!=0.8.5",
  "mudata>=0.2.3",
  "networkx>=2.5",
  "numba>=0.41",
  "numpy>=1.17",
  "pandas>=1.5,!=2.1.2",
  "pooch>=1.7",
  "pycairo>=1.20; sys_platform=='win32'",
  "python-levenshtein",
  "scanpy>=1.9.3",
  "scikit-learn",
  "scipy",
  "squarify",
  "tqdm>=4.63",                           # https://github.com/tqdm/tqdm/issues/1082
]

optional-dependencies.cupy = [
  "cupy-cuda12x",
]
optional-dependencies.dandelion = [
  "sc-dandelion>=0.3.5",
]
optional-dependencies.dev = [
  "pre-commit",
<<<<<<< HEAD
]
optional-dependencies.diversity = [
  "scikit-bio>=0.5.7",
]
=======
]
optional-dependencies.diversity = [
  "scikit-bio>=0.5.7",
]
>>>>>>> 0235be03
optional-dependencies.doc = [
  "docutils>=0.8,!=0.18.*,!=0.19.*",
  # for tutorial
  "ipykernel",
  "ipython",
  "jupyter-client",
  "jupytext",
  "leidenalg",
  "muon>0.1.6",
  "myst-nb",
  "myst-nb>=1.1",
  # for executing notebooks on CI
  "nbconvert",
  "pycairo",
  "sc-dandelion",
  "sphinx>=7,<7.4",           # https://github.com/sphinx-doc/sphinx/issues/12589
  "sphinx-autodoc-typehints",
  "sphinx-book-theme>=1",
  "sphinx-copybutton",
  "sphinxcontrib-bibtex>=1",
  "sphinxext-opengraph",
  # I don't know why this would be needed, but it complains about zarr missing when building
  # the documentation. Probably related to importing some types from anndata.
  "zarr",
]
optional-dependencies.parasail = [
  # parasail 1.2.1 fails to be installd on MacOS
  "parasail!=1.2.1",
]
optional-dependencies.rpack = [
  "rectangle-packer",
]
optional-dependencies.test = [
  "black",
  "coverage",
  "parasail!=1.2.1",
  "pytest",
  "rectangle-packer",
  "sc-dandelion>=0.3.5",
  "scikit-bio>=0.5.7",
]
urls.Documentation = "https://scirpy.readthedocs.io/"
urls.Home-page = "https://github.com/scverse/scirpy"
urls.Source = "https://github.com/scverse/scirpy"

[tool.hatch.version]
source = "vcs"

<<<<<<< HEAD
=======
[tool.hatch.envs.default]
installer = "uv"
features = [ "dev" ]

[tool.hatch.envs.docs]
features = [ "doc" ]
scripts.build = "sphinx-build -M html docs docs/_build {args}"
scripts.open = "python -m webbrowser -t docs/_build/html/index.html"
scripts.clean = "git clean -fdX -- {args:docs}"

[tool.hatch.envs.hatch-test]
features = [ "test" ]
default-args = [ "src/scirpy/tests", "-n", "4" ]
parallel = true

>>>>>>> 0235be03
[tool.ruff]
line-length = 120
src = [ "src" ]
extend-include = [ "*.ipynb" ]

format.docstring-code-format = true
lint.select = [
  "B",      # flake8-bugbear
  "BLE",    # flake8-blind-except
  "C4",     # flake8-comprehensions
  "D",      # pydocstyle
  "E",      # Error detected by Pycodestyle
  "F",      # Errors detected by Pyflakes
  "I",      # isort
  "RUF100", # Report unused noqa directives
  "TID",    # flake8-tidy-imports
  "UP",     # pyupgrade
  "W",      # Warning detected by Pycodestyle
<<<<<<< HEAD
]
lint.ignore = [
  # Errors from function calls in argument defaults. These are fine when the result is immutable.
  "B008",
  # no explicit `stackelvel` keywork argument found
  "B028",
  # Missing docstring in public module
  "D100",
  # missing docstring in public function
  "D103",
  # Missing docstring in public package
  "D104",
  # __magic__ methods are often self-explanatory, allow missing docstrings
  "D105",
  # Missing docstring in __init__
  "D107",
  ## Disable one in each pair of mutually incompatible rules
  # We don’t want a blank line before a class docstring
  "D203",
  # 1 blank line required between summary line and description
  "D205",
  # We want docstrings to start immediately after the opening triple quote
  "D213",
  # Use `r"""` if any backslashes in a docstring
  "D301",
  # first line should end with a period [Bug: doesn't work with single-line docstrings]
  "D400",
  # First line should be in imperative mood; try rephrasing
  "D401",
  # line too long -> we accept long comment lines; formatter gets rid of long code lines
  "E501",
  # Do not assign a lambda expression, use a def -> lambda expression assignments are convenient
  "E731",
  # allow I, O, l as variable names -> I is the identity matrix
  "E741",
]
=======
]
lint.ignore = [
  # Errors from function calls in argument defaults. These are fine when the result is immutable.
  "B008",
  # no explicit `stackelvel` keywork argument found
  "B028",
  # Missing docstring in public module
  "D100",
  # missing docstring in public function
  "D103",
  # Missing docstring in public package
  "D104",
  # __magic__ methods are often self-explanatory, allow missing docstrings
  "D105",
  # Missing docstring in __init__
  "D107",
  ## Disable one in each pair of mutually incompatible rules
  # We don’t want a blank line before a class docstring
  "D203",
  # 1 blank line required between summary line and description
  "D205",
  # We want docstrings to start immediately after the opening triple quote
  "D213",
  # Use `r"""` if any backslashes in a docstring
  "D301",
  # first line should end with a period [Bug: doesn't work with single-line docstrings]
  "D400",
  # First line should be in imperative mood; try rephrasing
  "D401",
  # line too long -> we accept long comment lines; formatter gets rid of long code lines
  "E501",
  # Do not assign a lambda expression, use a def -> lambda expression assignments are convenient
  "E731",
  # allow I, O, l as variable names -> I is the identity matrix
  "E741",
]
>>>>>>> 0235be03
lint.per-file-ignores."*.ipynb" = [ "E402" ] # Module level import not at top of cell
lint.per-file-ignores."*/__init__.py" = [ "F401" ]
lint.per-file-ignores."docs/*" = [ "I" ]
lint.per-file-ignores."src/scirpy/datasets/_processing_scripts/*" = [ "B018", "E402" ]
lint.per-file-ignores."tests/*" = [ "D" ]
lint.pydocstyle.convention = "numpy"

[tool.pytest.ini_options]
testpaths = "src/scirpy/tests"
xfail_strict = true
addopts = [ "-m not gpu" ]
markers = [
  "conda: marks a subset of tests to be ran on the Bioconda CI.",
  "extra: marks tests that require extra dependencies.",
  "gpu: mark test to run on GPU",
]
minversion = 6.0
norecursedirs = [ '.*', 'build', 'dist', '*.egg', 'data', '__pycache__' ]

[tool.coverage.run]
source = [ "scirpy" ]
omit = [
  "**/test_*.py",
]

[tool.cruft]
skip = [
  "tests",
  "src/**/__init__.py",
  "src/**/basic.py",
  "docs/api.md",
  "docs/changelog.md",
  "docs/references.bib",
  "docs/references.md",
  "docs/notebooks/example.ipynb",
]<|MERGE_RESOLUTION|>--- conflicted
+++ resolved
@@ -55,17 +55,10 @@
 ]
 optional-dependencies.dev = [
   "pre-commit",
-<<<<<<< HEAD
 ]
 optional-dependencies.diversity = [
   "scikit-bio>=0.5.7",
 ]
-=======
-]
-optional-dependencies.diversity = [
-  "scikit-bio>=0.5.7",
-]
->>>>>>> 0235be03
 optional-dependencies.doc = [
   "docutils>=0.8,!=0.18.*,!=0.19.*",
   # for tutorial
@@ -114,8 +107,6 @@
 [tool.hatch.version]
 source = "vcs"
 
-<<<<<<< HEAD
-=======
 [tool.hatch.envs.default]
 installer = "uv"
 features = [ "dev" ]
@@ -131,7 +122,6 @@
 default-args = [ "src/scirpy/tests", "-n", "4" ]
 parallel = true
 
->>>>>>> 0235be03
 [tool.ruff]
 line-length = 120
 src = [ "src" ]
@@ -150,7 +140,6 @@
   "TID",    # flake8-tidy-imports
   "UP",     # pyupgrade
   "W",      # Warning detected by Pycodestyle
-<<<<<<< HEAD
 ]
 lint.ignore = [
   # Errors from function calls in argument defaults. These are fine when the result is immutable.
@@ -187,44 +176,6 @@
   # allow I, O, l as variable names -> I is the identity matrix
   "E741",
 ]
-=======
-]
-lint.ignore = [
-  # Errors from function calls in argument defaults. These are fine when the result is immutable.
-  "B008",
-  # no explicit `stackelvel` keywork argument found
-  "B028",
-  # Missing docstring in public module
-  "D100",
-  # missing docstring in public function
-  "D103",
-  # Missing docstring in public package
-  "D104",
-  # __magic__ methods are often self-explanatory, allow missing docstrings
-  "D105",
-  # Missing docstring in __init__
-  "D107",
-  ## Disable one in each pair of mutually incompatible rules
-  # We don’t want a blank line before a class docstring
-  "D203",
-  # 1 blank line required between summary line and description
-  "D205",
-  # We want docstrings to start immediately after the opening triple quote
-  "D213",
-  # Use `r"""` if any backslashes in a docstring
-  "D301",
-  # first line should end with a period [Bug: doesn't work with single-line docstrings]
-  "D400",
-  # First line should be in imperative mood; try rephrasing
-  "D401",
-  # line too long -> we accept long comment lines; formatter gets rid of long code lines
-  "E501",
-  # Do not assign a lambda expression, use a def -> lambda expression assignments are convenient
-  "E731",
-  # allow I, O, l as variable names -> I is the identity matrix
-  "E741",
-]
->>>>>>> 0235be03
 lint.per-file-ignores."*.ipynb" = [ "E402" ] # Module level import not at top of cell
 lint.per-file-ignores."*/__init__.py" = [ "F401" ]
 lint.per-file-ignores."docs/*" = [ "I" ]
